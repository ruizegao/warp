# Changelog

## [Unreleased] - 2025-??

### Added

- `warp.autograd.gradcheck`, `function_jacobian`, `function_jacobian_fd` now also accept arbitrary Python functions that have Warp arrays as inputs and outputs.
- `warp.autograd.gradcheck_tape` now has additional optional arguments `reverse_launches` and `skip_to_launch_index`.
- Added preview of Tile Cholesky factorization and solve APIs through `tile_cholesky` and `tile_cholesky_solve` and the `tile_add_diag` helper function. Those are preview APIs and subject to change.
- Added preview of Tile Cholesky factorization and solve APIs through `tile_cholesky` and `tile_cholesky_solve`, as well as helpers `tile_tril` and `tile_add_diag`. Those are preview APIs and subject to change.
- Support `assert` statements in kernels ([docs](https://nvidia.github.io/warp/debugging.html#assertions)).
  Assertions can only be triggered in `"debug"` mode ([GH-366](https://github.com/NVIDIA/warp/issues/336)).
- Add optimization example for soft-body properties ([GH-419](https://github.com/NVIDIA/warp/pull/419)).
- CUDA IPC support on Linux. Call the `ipc_handle()` method get an IPC handle for a `wp.Event` or a `wp.array`,
  and call `wp.from_ipc_handle()` or `wp.event_from_ipc_handle()` in another process to open the handle
  ([docs](https://nvidia.github.io/warp/modules/runtime.html#interprocess-communication-ipc)).
- Add per-module option to disable fused floating point operations, use `wp.set_module_options({"fuse_fp": False})`
  ([GH-379](https://github.com/NVIDIA/warp/issues/379)).
- Add per-module option to add CUDA-C line information for profiling, use `wp.set_module_options({"lineinfo": True})`.
- Add `example_tile_walker.py`, which reworks the existing `walker.py` to use Warp's tile API for matrix multiplication.
- Add operator overloads for `wp.struct` objects by defining `wp.func` functions ([GH-392](https://github.com/NVIDIA/warp/issues/392)).
- Add `example_tile_nbody.py`, an N-Body gravitational simulation example using Warp tile primitives.

### Changed

- Files in the kernel cache will be named according to their directory. Previously, all files began with
  `module_codegen` ([GH-431](https://github.com/NVIDIA/warp/issues/431)).
- Emit deprecation warnings for the use of the `owner` and `length` keywords in
  the `wp.array` initializer.
- Improved the query efficiency of `wp.Bvh` and `wp.Mesh`. 
- `wp.Bvh` constructor now supports multiple construction methods, including `SAH` ( Surface Area Heuristics), `Median` and `LBVH`. 
- Avoid recompilation of modules when changing `block_dim`.
- Improve memory consumption, compilation and runtime performance when using in-place vector/matrix assignments in kernels that have `enable_backward` set to False ([GH-332](https://github.com/NVIDIA/warp/issues/332)).

### Fixed

- Fix autodiff Jacobian computation in `warp.autograd.jacobian_ad` where in some cases gradients were not zero-ed out properly.
- Fix plotting issues in `warp.autograd.jacobian_plot`.
- Fix errors during graph capture caused by module unloading ([GH-401](https://github.com/NVIDIA/warp/issues/401)).
- Fix allocating arrays with strides ([GH-404](https://github.com/NVIDIA/warp/issues/404)).
- Fix `ImportError` exception being thrown during `OpenGLRenderer` interpreter shutdown on Windows
  ([GH-412](https://github.com/NVIDIA/warp/issues/412)).
<<<<<<< HEAD
- Fix scale and rotation issues with the rock geometry used in the granular collision SDF example
  ([GH-409](https://github.com/NVIDIA/warp/issues/409)).
- Fix unintended modification of non-Warp arrays during the backward pass ([GH-394](https://github.com/NVIDIA/warp/issues/394)).
- Fix so that `wp.Tape.zero()` zeroes gradients passed via the 'grads' parameter in `wp.Tape.backward()` ([GH-407](https://github.com/NVIDIA/warp/issues/407)).
- Fix the OpenGL renderer not working when multiple instances exist at the same time ([GH-385](https://github.com/NVIDIA/warp/issues/385)).
- Negative constants evaluate to compile-time constants (fixes [GH-403](https://github.com/NVIDIA/warp/issues/403))
- Fix `AttributeError` crash in the OpenGL renderer when moving the camera ([GH-426](https://github.com/NVIDIA/warp/issues/426)).
- Fix `tile_register_t` `extract()` and `valid()` methods.
- Fix the OpenGL renderer now correctly displaying duplicate cylinder shapes ([GH-388](https://github.com/NVIDIA/warp/issues/388)).
- Fix the OpenGL renderer now correctly displaying duplicate capsule, cone, and cylinder shapes ([GH-388](https://github.com/NVIDIA/warp/issues/388)).
- Fix the OpenGL renderer now correctly displaying duplicate cylinder and mesh shapes ([GH-388](https://github.com/NVIDIA/warp/issues/388)).
- Fix the overriding of `wp.sim.Model` default parameters ([GH-429](https://github.com/NVIDIA/warp/pull/429)).
=======
- Fix `wp.array()` not respecting the target `dtype` when the given data is an another array with a CUDA interface ([GH-363](https://github.com/NVIDIA/warp/issues/363)).
>>>>>>> a6a8fcd7

## [1.5.1] - 2025-01-02

### Added

- Add PyTorch basics and custom operators notebooks to the `notebooks` directory.
- Update PyTorch interop docs to include section on custom operators
  ([docs](https://nvidia.github.io/warp/modules/interoperability.html#pytorch-custom-ops-example)).

### Fixed

- warp.sim: Fix a bug in which the color-balancing algorithm was not updating the colorings.
- Fix custom colors being not being updated when rendering meshes with static topology in OpenGL
  ([GH-343](https://github.com/NVIDIA/warp/issues/343)).
- Fix `wp.launch_tiled()` not returning a `Launch` object when passed `record_cmd=True`.
- Fix default arguments not being resolved for `wp.func` when called from Python's runtime
  ([GH-386](https://github.com/NVIDIA/warp/issues/386)).
- Array overwrite tracking: Fix issue with not marking arrays passed to `wp.atomic_add()`, `wp.atomic_sub()`,
  `wp.atomic_max()`, or `wp.atomic_min()` as being written to ([GH-378](https://github.com/NVIDIA/warp/issues/378)).
- Fix for occasional failure to update .meta files into Warp kernel cache on Windows
- Mark kernel arrays as written to when passed to `wp.atomic_add()` or `wp.atomic_sub()`
- Fix the OpenGL renderer not being able to run without CUDA ([GH-344](https://github.com/NVIDIA/warp/issues/344)).
- Fix for occasional failure to update `.meta` files into Warp kernel cache on Windows.
- Fix the OpenGL renderer not being able to run without a CUDA device available
  ([GH-344](https://github.com/NVIDIA/warp/issues/344)).
- Fix incorrect CUDA driver function versions ([GH-402](https://github.com/NVIDIA/warp/issues/402)).

## [1.5.0] - 2024-12-02

### Added

- Support for cooperative tile-based primitives using cuBLASDx and cuFFTDx, please see the tile
  [documentation](https://nvidia.github.io/warp/modules/tiles.html) for details.
- Expose a `reversed()` built-in for iterators ([GH-311](https://github.com/NVIDIA/warp/issues/311)).
- Support for saving Volumes into `.nvdb` files with the `save_to_nvdb` method.
- warp.fem: Add `wp.fem.Trimesh3D` and `wp.fem.Quadmesh3D` geometry types for 3D surfaces with new `example_distortion_energy` example.
- warp.fem: Add `"add"` option to `wp.fem.integrate()` for accumulating integration result to existing output.
- warp.fem: Add `"assembly"` option to `wp.fem.integrate()` for selecting between more memory-efficient or more
  computationally efficient integration algorithms.
- warp.fem: Add Nédélec (first kind) and Raviart-Thomas vector-valued function spaces
  providing conforming discretization of `curl` and `div` operators, respectively.
- warp.sim: Add a graph coloring module that supports converting trimesh into a vertex graph and applying coloring.
  The `wp.sim.ModelBuilder` now includes methods to color particles for use with `wp.sim.VBDIntegrator()`,
  users should call `builder.color()` before finalizing assets.
- warp.sim: Add support for a per-particle radius for soft-body triangle contact using the `wp.sim.Model.particle_radius`
  array ([docs](https://nvidia.github.io/warp/modules/sim.html#warp.sim.Model.particle_radius)), replacing the previous
  hard-coded value of 0.01 ([GH-329](https://github.com/NVIDIA/warp/issues/329)).
- Add a `particle_radius` parameter to `wp.sim.ModelBuilder.add_cloth_mesh()` and `wp.sim.ModelBuilder.add_cloth_grid()`
  to set a uniform radius for the added particles.
- Document `wp.array` attributes ([GH-364](https://github.com/NVIDIA/warp/issues/364)).
- Document time-to-compile tradeoffs when using vector component assignment statements in kernels.
- Add introductory Jupyter notebooks to the `notebooks` directory.

### Changed

- Drop support for Python 3.7; Python 3.8 is now the minimum-supported version.
- Promote the `wp.Int`, `wp.Float`, and `wp.Scalar` generic annotation types to the public API.
- warp.fem: Simplify querying neighboring cell quantities when integrating on sides using new
  `wp.fem.cells()`, `wp.fem.to_inner_cell()`, `wp.fem.to_outer_cell()` operators.
- Show an error message when the type returned by a function differs from its annotation, which would have led to the compilation stage failing.
- Clarify that `wp.randn()` samples a normal distribution of mean 0 and variance 1.
- Raise error when passing more than 32 variadic argument to the `wp.printf()` built-in.

### Fixed

- Fix `place` setting of paddle backend.
- warp.fem: Fix tri-cubic shape functions on quadrilateral meshes.
- warp.fem: Fix caching of integrand kernels when changing code-generation options.
- Fix `wp.expect_neq()` overloads missing for scalar types.
- Fix an error when a `wp.kernel` or a `wp.func` object is annotated to return a `None` value.
- Fix error when reading multi-volume, BLOSC-compressed `.nvdb` files.
- Fix `wp.printf()` erroring out when no variadic arguments are passed ([GH-333](https://github.com/NVIDIA/warp/issues/333)).
- Fix memory access issues in soft-rigid contact collisions ([GH-362](https://github.com/NVIDIA/warp/issues/362)).
- Fix gradient propagation for in-place addition/subtraction operations on custom vector-type arrays.
- Fix the OpenGL renderer's window not closing when clicking the X button.
- Fix the OpenGL renderer's camera snapping to a different direction from the initial camera's orientation when first looking around.
- Fix custom colors being ignored when rendering meshes in OpenGL ([GH-343](https://github.com/NVIDIA/warp/issues/343)).
- Fix topology updates not being supported by the the OpenGL renderer.

## [1.4.2] - 2024-11-13

### Changed

- Make the output of `wp.print()` in backward kernels consistent for all supported data types.

### Fixed

- Fix to relax the integer types expected when indexing arrays (regression in `1.3.0`).
- Fix printing vector and matrix adjoints in backward kernels.
- Fix kernel compile error when printing structs.
- Fix an incorrect user function being sometimes resolved when multiple overloads are available with array parameters with different `dtype` values.
- Fix error being raised when static and dynamic for-loops are written in sequence with the same iteration variable names ([GH-331](https://github.com/NVIDIA/warp/issues/331)).
- Fix an issue with the `Texture Write` node, used in the Mandelbrot Omniverse sample, sometimes erroring out in multi-GPU environments.
- Code generation of in-place multiplication and division operations (regression introduced in a69d061)([GH-342](https://github.com/NVIDIA/warp/issues/342)).

## [1.4.1] - 2024-10-15

### Fixed

- Fix `iter_reverse()` not working as expected for ranges with steps other than 1 ([GH-311](https://github.com/NVIDIA/warp/issues/311)).
- Fix potential out-of-bounds memory access when a `wp.sparse.BsrMatrix` object is reused for storing matrices of different shapes.
- Fix robustness to very low desired tolerance in `wp.fem.utils.symmetric_eigenvalues_qr`.
- Fix invalid code generation error messages when nesting dynamic and static for-loops.
- Fix caching of kernels with static expressions.
- Fix `ModelBuilder.add_builder(builder)` to correctly update `articulation_start` and thereby `articulation_count` when `builder` contains more than one articulation.
- Re-introduced the `wp.rand*()`, `wp.sample*()`, and `wp.poisson()` onto the Python scope to revert a breaking change.

## [1.4.0] - 2024-10-01

### Added

- Support for a new `wp.static(expr)` function that allows arbitrary Python expressions to be evaluated at the time of
  function/kernel definition ([docs](https://nvidia.github.io/warp/codegen.html#static-expressions)).
- Support for stream priorities to hint to the device that it should process pending work
  in high-priority streams over pending work in low-priority streams when possible
  ([docs](https://nvidia.github.io/warp/modules/concurrency.html#stream-priorities)).
- Adaptive sparse grid geometry to `warp.fem` ([docs](https://nvidia.github.io/warp/modules/fem.html#adaptivity)).
- Support for defining `wp.kernel` and `wp.func` objects from within closures.
- Support for defining multiple versions of kernels, functions, and structs without manually assigning unique keys.
- Support for default argument values for user functions decorated with `wp.func`.
- Allow passing custom launch dimensions to `jax_kernel()` ([GH-310](https://github.com/NVIDIA/warp/pull/310)).
- JAX interoperability examples for sharding and matrix multiplication ([docs](https://nvidia.github.io/warp/modules/interoperability.html#using-shardmap-for-distributed-computation)).
- Interoperability support for the PaddlePaddle ML framework ([GH-318](https://github.com/NVIDIA/warp/pull/318)).
- Support `wp.mod()` for vector types ([GH-282](https://github.com/NVIDIA/warp/issues/282)).
- Expose the modulo operator `%` to Python's runtime scalar and vector types.
- Support for fp64 `atomic_add`, `atomic_max`, and `atomic_min` ([GH-284](https://github.com/NVIDIA/warp/issues/284)).
- Support for quaternion indexing (e.g. `q.w`).
- Support shadowing builtin functions ([GH-308](https://github.com/NVIDIA/warp/issues/308)).
- Support for redefining function overloads.
- Add an ocean sample to the `omni.warp` extension.
- `warp.sim.VBDIntegrator` now supports body-particle collision.
- Add a [contributing guide](https://nvidia.github.io/warp/modules/contribution_guide.html) to the Sphinx docs .
- Add documentation for dynamic code generation ([docs](https://nvidia.github.io/warp/codegen.html#dynamic-kernel-creation)).

### Changed

- `wp.sim.Model.edge_indices` now includes boundary edges.
- Unexposed `wp.rand*()`, `wp.sample*()`, and `wp.poisson()` from the Python scope.
- Skip unused functions in module code generation, improving performance.
- Avoid reloading modules if their content does not change, improving performance.
- `wp.Mesh.points` is now a property instead of a raw data member, its reference can be changed after the mesh is initialized.
- Improve error message when invalid objects are referenced in a Warp kernel.
- `if`/`else`/`elif` statements with constant conditions are resolved at compile time with no branches being inserted in the generated code.
- Include all non-hidden builtins in the stub file.
- Improve accuracy of symmetric eigenvalues routine in `warp.fem`.

### Fixed

- Fix for `wp.func` erroring out when defining a `Tuple` as a return type hint ([GH-302](https://github.com/NVIDIA/warp/issues/302)).
- Fix array in-place op (`+=`, `-=`) adjoints to compute gradients correctly in the backwards pass
- Fix vector, matrix in-place assignment adjoints to compute gradients correctly in the backwards pass, e.g.: `v[1] = x`
- Fix a bug in which Python docstrings would be created as local function variables in generated code.
- Fix a bug with autograd array access validation in functions from different modules.
- Fix a rare crash during error reporting on some systems due to glibc mismatches.
- Handle `--num_tiles 1` in `example_render_opengl.py` ([GH-306](https://github.com/NVIDIA/warp/issues/306)).
- Fix the computation of body contact forces in `FeatherstoneIntegrator` when bodies and particles collide.
- Fix bug in `FeatherstoneIntegrator` where `eval_rigid_jacobian` could give incorrect results or reach an infinite
  loop when the body and joint indices were not in the same order. Added `Model.joint_ancestor` to fix the indexing
  from a joint to its parent joint in the articulation.
- Fix wrong vertex index passed to `add_edges()` called from `ModelBuilder.add_cloth_mesh()` ([GH-319](https://github.com/NVIDIA/warp/issues/319)).
- Add a workaround for uninitialized memory read warning in the `compute-sanitizer` initcheck tool when using `wp.Mesh`.
- Fix name clashes when Warp functions and structs are returned from Python functions multiple times.
- Fix name clashes between Warp functions and structs defined in different modules.
- Fix code generation errors when overloading generic kernels defined in a Python function.
- Fix issues with unrelated functions being treated as overloads (e.g., closures).
- Fix handling of `stream` argument in `array.__dlpack__()`.
- Fix a bug related to reloading CPU modules.
- Fix a crash when kernel functions are not found in CPU modules.
- Fix conditions not being evaluated as expected in `while` statements.
- Fix printing Boolean and 8-bit integer values.
- Fix array interface type strings used for Boolean and 8-bit integer values.
- Fix initialization error when setting struct members.
- Fix Warp not being initialized upon entering a `wp.Tape` context.
- Use `kDLBool` instead of `kDLUInt` for DLPack interop of Booleans.

## [1.3.3] - 2024-09-04

- Bug fixes
  - Fix an aliasing issue with zero-copy array initialization from NumPy introduced in Warp 1.3.0.
  - Fix `wp.Volume.load_from_numpy()` behavior when `bg_value` is a sequence of values ([GH-312](https://github.com/NVIDIA/warp/pull/312)).

## [1.3.2] - 2024-08-30

- Bug fixes
  - Fix accuracy of 3x3 SVD ``wp.svd3`` with fp64 numbers ([GH-281](https://github.com/NVIDIA/warp/issues/281)).
  - Fix module hashing when a kernel argument contained a struct array ([GH-287](https://github.com/NVIDIA/warp/issues/287)).
  - Fix a bug in `wp.bvh_query_ray()` where the direction instead of the reciprocal direction was used ([GH-288](https://github.com/NVIDIA/warp/issues/288)).
  - Fix errors when launching a CUDA graph after a module is reloaded. Modules that were used during graph capture
    will no longer be unloaded before the graph is released.
  - Fix a bug in `wp.sim.collide.triangle_closest_point_barycentric()` where the returned barycentric coordinates may be
    incorrect when the closest point lies on an edge.
  - Fix 32-bit overflow when array shape is specified using `np.int32`.
  - Fix handling of integer indices in the `input_output_mask` argument to `autograd.jacobian` and
    `autograd.jacobian_fd` ([GH-289](https://github.com/NVIDIA/warp/issues/289)).
  - Fix `ModelBuilder.collapse_fixed_joints()` to correctly update the body centers of mass and the
    `ModelBuilder.articulation_start` array.
  - Fix precedence of closure constants over global constants.
  - Fix quadrature point indexing in `wp.fem.ExplicitQuadrature` (regression from 1.3.0).
- Documentation improvements
  - Add missing return types for built-in functions.
  - Clarify that atomic operations also return the previous value.
  - Clarify that `wp.bvh_query_aabb()` returns parts that overlap the bounding volume.

## [1.3.1] - 2024-07-27

- Remove `wp.synchronize()` from PyTorch autograd function example
- `Tape.check_kernel_array_access()` and `Tape.reset_array_read_flags()` are now private methods.
- Fix reporting unmatched argument types

## [1.3.0] - 2024-07-25

- Warp Core improvements
  - Update to CUDA 12.x by default (requires NVIDIA driver 525 or newer), please see [README.md](https://github.com/nvidia/warp?tab=readme-ov-file#installing) for commands to install CUDA 11.x binaries for older drivers
  - Add information to the module load print outs to indicate whether a module was
  compiled `(compiled)`, loaded from the cache `(cached)`, or was unable to be
  loaded `(error)`.
  - `wp.config.verbose = True` now also prints out a message upon the entry to a `wp.ScopedTimer`.
  - Add `wp.clear_kernel_cache()` to the public API. This is equivalent to `wp.build.clear_kernel_cache()`.
  - Add code-completion support for `wp.config` variables.
  - Remove usage of a static task (thread) index for CPU kernels to address multithreading concerns ([GH-224](https://github.com/NVIDIA/warp/issues/224))
  - Improve error messages for unsupported Python operations such as sequence construction in kernels
  - Update `wp.matmul()` CPU fallback to use dtype explicitly in `np.matmul()` call
  - Add support for PEP 563's `from __future__ import annotations` ([GH-256](https://github.com/NVIDIA/warp/issues/256)).
  - Allow passing external arrays/tensors to `wp.launch()` directly via `__cuda_array_interface__` and `__array_interface__`, up to 2.5x faster conversion from PyTorch
  - Add faster Torch interop path using `return_ctype` argument to `wp.from_torch()`
  - Handle incompatible CUDA driver versions gracefully
  - Add `wp.abs()` and `wp.sign()` for vector types
  - Expose scalar arithmetic operators to Python's runtime (e.g.: `wp.float16(1.23) * wp.float16(2.34)`)
  - Add support for creating volumes with anisotropic transforms
  - Allow users to pass function arguments by keyword in a kernel using standard Python calling semantics
  - Add additional documentation and examples demonstrating `wp.copy()`, `wp.clone()`, and `array.assign()` differentiability
  - Add `__new__()` methods for all class `__del__()` methods to handle when a class instance is created but not instantiated before garbage collection
  - Implement the assignment operator for `wp.quat`
  - Make the geometry-related built-ins available only from within kernels
  - Rename the API-facing query types to remove their `_t` suffix: `wp.BVHQuery`, `wp.HashGridQuery`, `wp.MeshQueryAABB`, `wp.MeshQueryPoint`, and `wp.MeshQueryRay`
  - Add `wp.array(ptr=...)` to allow initializing arrays from pointer addresses inside of kernels ([GH-206](https://github.com/NVIDIA/warp/issues/206))

- `warp.autograd` improvements:
  - New `warp.autograd` module with utility functions `gradcheck()`, `jacobian()`, and `jacobian_fd()` for debugging kernel Jacobians ([docs](https://nvidia.github.io/warp/modules/differentiability.html#measuring-gradient-accuracy))
  - Add array overwrite detection, if `wp.config.verify_autograd_array_access` is true in-place operations on arrays on the Tape that could break gradient computation will be detected ([docs](https://nvidia.github.io/warp/modules/differentiability.html#array-overwrite-tracking))
  - Fix bug where modification of `@wp.func_replay` functions and native snippets would not trigger module recompilation
  - Add documentation for dynamic loop autograd limitations

- `warp.sim` improvements:
  - Improve memory usage and performance for rigid body contact handling when `self.rigid_mesh_contact_max` is zero (default behavior).
  - The `mask` argument to `wp.sim.eval_fk()` now accepts both integer and boolean arrays to mask articulations.
  - Fix handling of `ModelBuilder.joint_act` in `ModelBuilder.collapse_fixed_joints()` (affected floating-base systems)
  - Fix and improve implementation of `ModelBuilder.plot_articulation()` to visualize the articulation tree of a rigid-body mechanism
  - Fix ShapeInstancer `__new__()` method (missing instance return and `*args` parameter)
  - Fix handling of `upaxis` variable in `ModelBuilder` and the rendering thereof in `OpenGLRenderer`

- `warp.sparse` improvements:
  - Sparse matrix allocations (from `bsr_from_triplets()`, `bsr_axpy()`, etc.) can now be captured in CUDA graphs; exact number of non-zeros can be optionally requested asynchronously.
  - `bsr_assign()` now supports changing block shape (including CSR/BSR conversions)
  - Add Python operator overloads for common sparse matrix operations, e.g `A += 0.5 * B`, `y = x @ C`

- `warp.fem` new features and fixes:
  - Support for variable number of nodes per element
  - Global `wp.fem.lookup()` operator now supports `wp.fem.Tetmesh` and `wp.fem.Trimesh2D` geometries
  - Simplified defining custom subdomains (`wp.fem.Subdomain`), free-slip boundary conditions
  - New field types: `wp.fem.UniformField`, `wp.fem.ImplicitField` and `wp.fem.NonconformingField`
  - New `streamlines`, `magnetostatics` and `nonconforming_contact` examples, updated `mixed_elasticity` to use a nonlinear model
  - Function spaces can now export VTK-compatible cells for visualization
  - Fixed edge cases with NanoVDB function spaces
  - Fixed differentiability of `wp.fem.PicQuadrature` w.r.t. positions and measures

## [1.2.2] - 2024-07-04

- Fix hashing of replay functions and snippets
- Add additional documentation and examples demonstrating `wp.copy()`, `wp.clone()`, and `array.assign()` differentiability
- Add `__new__()` methods for all class `__del__()` methods to
  handle when a class instance is created but not instantiated before garbage collection.
- Add documentation for dynamic loop autograd limitations
- Allow users to pass function arguments by keyword in a kernel using standard Python calling semantics
- Implement the assignment operator for `wp.quat`

## [1.2.2] - 2024-07-04

- Support for NumPy >= 2.0

## [1.2.1] - 2024-06-14

- Fix generic function caching
- Fix Warp not being initialized when constructing arrays with `wp.array()`
- Fix `wp.is_mempool_access_supported()` not resolving the provided device arguments to `wp.context.Device`

## [1.2.0] - 2024-06-06

- Add a not-a-number floating-point constant that can be used as `wp.NAN` or `wp.nan`.
- Add `wp.isnan()`, `wp.isinf()`, and `wp.isfinite()` for scalars, vectors, matrices, etc.
- Improve kernel cache reuse by hashing just the local module constants. Previously, a
  module's hash was affected by all `wp.constant()` variables declared in a Warp program.
- Revised module compilation process to allow multiple processes to use the same kernel cache directory.
  Cached kernels will now be stored in hash-specific subdirectory.
- Add runtime checks for `wp.MarchingCubes` on field dimensions and size
- Fix memory leak in `wp.Mesh` BVH ([GH-225](https://github.com/NVIDIA/warp/issues/225))
- Use C++17 when building the Warp library and user kernels
- Increase PTX target architecture up to `sm_75` (from `sm_70`), enabling Turing ISA features
- Extended NanoVDB support (see `warp.Volume`):
  - Add support for data-agnostic index grids, allocation at voxel granularity
  - New `wp.volume_lookup_index()`, `wp.volume_sample_index()` and generic `wp.volume_sample()`/`wp.volume_lookup()`/`wp.volume_store()` kernel-level functions
  - Zero-copy aliasing of in-memory grids, support for multi-grid buffers
  - Grid introspection and blind data access capabilities
  - `warp.fem` can now work directly on NanoVDB grids using `warp.fem.Nanogrid`
  - Fixed `wp.volume_sample_v()` and `wp.volume_store_*()` adjoints
  - Prevent `wp.volume_store()` from overwriting grid background values
- Improve validation of user-provided fields and values in `warp.fem`
- Support headless rendering of `wp.render.OpenGLRenderer` via `pyglet.options["headless"] = True`
- `wp.render.RegisteredGLBuffer` can fall back to CPU-bound copying if CUDA/OpenGL interop is not available
- Clarify terms for external contributions, please see CONTRIBUTING.md for details
- Improve performance of `wp.sparse.bsr_mm()` by ~5x on benchmark problems
- Fix for XPBD incorrectly indexing into of joint actuations `joint_act` arrays
- Fix for mass matrix gradients computation in `wp.sim.FeatherstoneIntegrator()`
- Fix for handling of `--msvc_path` in build scripts
- Fix for `wp.copy()` params to record dest and src offset parameters on `wp.Tape()`
- Fix for `wp.randn()` to ensure return values are finite
- Fix for slicing of arrays with gradients in kernels
- Fix for function overload caching, ensure module is rebuilt if any function overloads are modified
- Fix for handling of `bool` types in generic kernels
- Publish CUDA 12.5 binaries for Hopper support, see https://github.com/nvidia/warp?tab=readme-ov-file#installing for details

## 1.1.1 - 2024-05-24

- `wp.init()` is no longer required to be called explicitly and will be performed on first call to the API
- Speed up `omni.warp.core`'s startup time

## [1.1.0] - 2024-05-09

- Support returning a value from `@wp.func_native` CUDA functions using type hints
- Improved differentiability of the `wp.sim.FeatherstoneIntegrator`
- Fix gradient propagation for rigid body contacts in `wp.sim.collide()`
- Added support for event-based timing, see `wp.ScopedTimer()`
- Added Tape visualization and debugging functions, see `wp.Tape.visualize()`
- Support constructing Warp arrays from objects that define the `__cuda_array_interface__` attribute
- Support copying a struct to another device, use `struct.to(device)` to migrate struct arrays
- Allow rigid shapes to not have any collisions with other shapes in `wp.sim.Model`
- Change default test behavior to test redundant GPUs (up to 2x)
- Test each example in an individual subprocess
- Polish and optimize various examples and tests
- Allow non-contiguous point arrays to be passed to `wp.HashGrid.build()`
- Upgrade LLVM to 18.1.3 for from-source builds and Linux x86-64 builds
- Build DLL source code as C++17 and require GCC 9.4 as a minimum
- Array clone, assign, and copy are now differentiable
- Use `Ruff` for formatting and linting
- Various documentation improvements (infinity, math constants, etc.)
- Improve URDF importer, handle joint armature
- Allow builtins.bool to be used in Warp data structures
- Use external gradient arrays in backward passes when passed to `wp.launch()`
- Add Conjugate Residual linear solver, see `wp.optim.linear.cr()`
- Fix propagation of gradients on aliased copy of variables in kernels
- Facilitate debugging and speed up `import warp` by eliminating raising any exceptions
- Improve support for nested vec/mat assignments in structs
- Recommend Python 3.9 or higher, which is required for JAX and soon PyTorch.
- Support gradient propagation for indexing sliced multi-dimensional arrays, i.e. `a[i][j]` vs. `a[i, j]`
- Provide an informative message if setting DLL C-types failed, instructing to try rebuilding the library

## 1.0.3 - 2024-04-17

- Add a `support_level` entry to the configuration file of the extensions

## [1.0.2] - 2024-03-22

- Make examples runnable from any location
- Fix the examples not running directly from their Python file
- Add the example gallery to the documentation
- Update `README.md` examples USD location
- Update `example_graph_capture.py` description

## [1.0.1] - 2024-03-15

- Document Device `total_memory` and `free_memory`
- Documentation for allocators, streams, peer access, and generics
- Changed example output directory to current working directory
- Added `python -m warp.examples.browse` for browsing the examples folder
- Print where the USD stage file is being saved
- Added `examples/optim/example_walker.py` sample
- Make the drone example not specific to USD
- Reduce the time taken to run some examples
- Optimise rendering points with a single colour
- Clarify an error message around needing USD
- Raise exception when module is unloaded during graph capture
- Added `wp.synchronize_event()` for blocking the host thread until a recorded event completes
- Flush C print buffers when ending `stdout` capture
- Remove more unneeded CUTLASS files
- Allow setting mempool release threshold as a fractional value

## [1.0.0] - 2024-03-07

- Add `FeatherstoneIntegrator` which provides more stable simulation of articulated rigid body dynamics in generalized coordinates (`State.joint_q` and `State.joint_qd`)
- Introduce `warp.sim.Control` struct to store control inputs for simulations (optional, by default the `Model` control inputs are used as before); integrators now have a different simulation signature: `integrator.simulate(model: Model, state_in: State, state_out: State, dt: float, control: Control)`
- `joint_act` can now behave in 3 modes: with `joint_axis_mode` set to `JOINT_MODE_FORCE` it behaves as a force/torque, with `JOINT_MODE_VELOCITY` it behaves as a velocity target, and with `JOINT_MODE_POSITION` it behaves as a position target; `joint_target` has been removed
- Add adhesive contact to Euler integrators via `Model.shape_materials.ka` which controls the contact distance at which the adhesive force is applied
- Improve handling of visual/collision shapes in URDF importer so visual shapes are not involved in contact dynamics
- Experimental JAX kernel callback support
- Improve module load exception message
- Add `wp.ScopedCapture`
- Removing `enable_backward` warning for callables
- Copy docstrings and annotations from wrapped kernels, functions, structs

## [0.15.1] - 2024-03-05

- Add examples assets to the wheel packages
- Fix broken image link in documentation
- Fix codegen for custom grad functions calling their respective forward functions
- Fix custom grad function handling for functions that have no outputs
- Fix issues when `wp.config.quiet = True`

## [0.15.0] - 2024-03-04

- Add thumbnails to examples gallery
- Apply colored lighting to examples
- Moved `examples` directory under `warp/`
- Add example usage to `python -m warp.tests --help`
- Adding `torch.autograd.function` example + docs
- Add error-checking to array shapes during creation
- Adding `example_graph_capture`
- Add a Diffsim Example of a Drone
- Fix `verify_fp` causing compiler errors and support CPU kernels
- Fix to enable `matmul` to be called in CUDA graph capture
- Enable mempools by default
- Update `wp.launch` to support tuple args
- Fix BiCGSTAB and GMRES producing NaNs when converging early
- Fix warning about backward codegen being disabled in `test_fem`
- Fix `assert_np_equal` when NaN's and tolerance are involved
- Improve error message to discern between CUDA being disabled or not supported
- Support cross-module functions with user-defined gradients
- Suppress superfluous CUDA error when ending capture after errors
- Make output during initialization atomic
- Add `warp.config.max_unroll`, fix custom gradient unrolling
- Support native replay snippets using `@wp.func_native(snippet, replay_snippet=replay_snippet)`
- Look for the CUDA Toolkit in default locations if the `CUDA_PATH` environment variable or `--cuda_path` build option are not used
- Added `wp.ones()` to efficiently create one-initialized arrays
- Rename `wp.config.graph_capture_module_load_default` to `wp.config.enable_graph_capture_module_load_by_default`

## 0.14.0 - 2024-02-19

- Add support for CUDA pooled (stream-ordered) allocators
  - Support memory allocation during graph capture
  - Support copying non-contiguous CUDA arrays during graph capture
  - Improved memory allocation/deallocation performance with pooled allocators
  - Use `wp.config.enable_mempools_at_init` to enable pooled allocators during Warp initialization (if supported)
  - `wp.is_mempool_supported()` - check if a device supports pooled allocators
  - `wp.is_mempool_enabled()`, `wp.set_mempool_enabled()` - enable or disable pooled allocators per device
  - `wp.set_mempool_release_threshold()`, `wp.get_mempool_release_threshold()` - configure memory pool release threshold
- Add support for direct memory access between devices
  - Improved peer-to-peer memory transfer performance if access is enabled
  - Caveat: enabling peer access may impact memory allocation/deallocation performance and increase memory consumption
  - `wp.is_peer_access_supported()` - check if the memory of a device can be accessed by a peer device
  - `wp.is_peer_access_enabled()`, `wp.set_peer_access_enabled()` - manage peer access for memory allocated using default CUDA allocators
  - `wp.is_mempool_access_supported()` - check if the memory pool of a device can be accessed by a peer device
  - `wp.is_mempool_access_enabled()`, `wp.set_mempool_access_enabled()` - manage access for memory allocated using pooled CUDA allocators
- Refined stream synchronization semantics
  - `wp.ScopedStream` can synchronize with the previous stream on entry and/or exit (only sync on entry by default)
  - Functions taking an optional stream argument do no implicit synchronization for max performance (e.g., `wp.copy()`, `wp.launch()`, `wp.capture_launch()`)
- Support for passing a custom `deleter` argument when constructing arrays
  - Deprecation of `owner` argument - use `deleter` to transfer ownership
- Optimizations for various core API functions (e.g., `wp.zeros()`, `wp.full()`, and more)
- Fix `wp.matmul()` to always use the correct CUDA context
- Fix memory leak in BSR transpose
- Fix stream synchronization issues when copying non-contiguous arrays
- API change: `wp.matmul()` no longer accepts a device as a parameter; instead, it infers the correct device from the arrays being multiplied
- Updated DLPack utilities to the latest published standard
  - External arrays can be imported into Warp directly, e.g., `wp.from_dlpack(external_array)`
  - Warp arrays can be exported to consumer frameworks directly, e.g., `jax.dlpack.from_dlpack(warp_array)`
  - Added CUDA stream synchronization for CUDA arrays
  - The original DLPack protocol can still be used for better performance when stream synchronization is not required, see interoperability docs for details
  - `warp.to_dlpack()` is about 3-4x faster in common cases
  - `warp.from_dlpack()` is about 2x faster when called with a DLPack capsule
  - Fixed a small CPU memory leak related to DLPack interop
- Improved performance of creating arrays

## 0.13.1 - 2024-02-22

- Ensure that the results from the `Noise Deform` are deterministic across different Kit sessions

## [0.13.0] - 2024-02-16

- Update the license to *NVIDIA Software License*, allowing commercial use (see `LICENSE.md`)
- Add `CONTRIBUTING.md` guidelines (for NVIDIA employees)
- Hash CUDA `snippet` and `adj_snippet` strings to fix caching
- Fix `build_docs.py` on Windows
- Add missing `.py` extension to `warp/tests/walkthrough_debug`
- Allow `wp.bool` usage in vector and matrix types

## 0.12.0 - 2024-02-05

- Add a warning when the `enable_backward` setting is set to `False` upon calling `wp.Tape.backward()`
- Fix kernels not being recompiled as expected when defined using a closure
- Change the kernel cache appauthor subdirectory to just "NVIDIA"
- Ensure that gradients attached to PyTorch tensors have compatible strides when calling `wp.from_torch()`
- Add a `Noise Deform` node for OmniGraph that deforms points using a perlin/curl noise

## [0.11.0] - 2024-01-23

- Re-release 1.0.0-beta.7 as a non-pre-release 0.11.0 version so it gets selected by `pip install warp-lang`.
- Introducing a new versioning and release process, detailed in `PACKAGING.md` and resembling that of [Python itself](https://devguide.python.org/developer-workflow/development-cycle/#devcycle):
  - The 0.11 release(s) can be found on the `release-0.11` branch.
  - Point releases (if any) go on the same minor release branch and only contain bug fixes, not new features.
  - The `public` branch, previously used to merge releases into and corresponding with the GitHub `main` branch, is retired.

## 1.0.0-beta.7 - 2024-01-23

- Ensure captures are always enclosed in `try`/`finally`
- Only include .py files from the warp subdirectory into wheel packages
- Fix an extension's sample node failing at parsing some version numbers
- Allow examples to run without USD when possible
- Add a setting to disable the main Warp menu in Kit
- Add iterative linear solvers, see `wp.optim.linear.cg`, `wp.optim.linear.bicgstab`, `wp.optim.linear.gmres`, and `wp.optim.linear.LinearOperator`
- Improve error messages around global variables
- Improve error messages around mat/vec assignments
- Support conversion of scalars to native/ctypes, e.g.: `float(wp.float32(1.23))` or `ctypes.c_float(wp.float32(1.23))`
- Add a constant for infinity, see `wp.inf`
- Add a FAQ entry about array assignments
- Add a mass spring cage diff simulation example, see `examples/example_diffsim_mass_spring_cage.py`
- Add `-s`, `--suite` option for only running tests belonging to the given suites
- Fix common spelling mistakes
- Fix indentation of generated code
- Show deprecation warnings only once
- Improve `wp.render.OpenGLRenderer`
- Create the extension's symlink to the *core library* at runtime
- Fix some built-ins failing to compile the backward pass when nested inside if/else blocks
- Update examples with the new variants of the mesh query built-ins
- Fix type members that weren't zero-initialized
- Fix missing adjoint function for `wp.mesh_query_ray()`

## [1.0.0-beta.6] - 2024-01-10

- Do not create CPU copy of grad array when calling `array.numpy()`
- Fix `assert_np_equal()` bug
- Support Linux AArch64 platforms, including Jetson/Tegra devices
- Add parallel testing runner (invoke with `python -m warp.tests`, use `warp/tests/unittest_serial.py` for serial testing)
- Fix support for function calls in `range()`
- `wp.matmul()` adjoints now accumulate
- Expand available operators (e.g. vector @ matrix, scalar as dividend) and improve support for calling native built-ins
- Fix multi-gpu synchronization issue in `sparse.py`
- Add depth rendering to `wp.render.OpenGLRenderer`, document `wp.render`
- Make `wp.atomic_min()`, `wp.atomic_max()` differentiable
- Fix error reporting using the exact source segment
- Add user-friendly mesh query overloads, returning a struct instead of overwriting parameters
- Address multiple differentiability issues
- Fix backpropagation for returning array element references
- Support passing the return value to adjoints
- Add point basis space and explicit point-based quadrature for `wp.fem`
- Support overriding the LLVM project source directory path using `build_lib.py --build_llvm --llvm_source_path=`
- Fix the error message for accessing non-existing attributes
- Flatten faces array for Mesh constructor in URDF parser

## [1.0.0-beta.5] - 2023-11-22

- Fix for kernel caching when function argument types change
- Fix code-gen ordering of dependent structs
- Fix for `wp.Mesh` build on MGPU systems
- Fix for name clash bug with adjoint code: https://github.com/NVIDIA/warp/issues/154
- Add `wp.frac()` for returning the fractional part of a floating point value
- Add support for custom native CUDA snippets using `@wp.func_native` decorator
- Add support for batched matmul with batch size > 2^16-1
- Add support for transposed CUTLASS `wp.matmul()` and additional error checking
- Add support for quad and hex meshes in `wp.fem`
- Detect and warn when C++ runtime doesn't match compiler during build, e.g.: ``libstdc++.so.6: version `GLIBCXX_3.4.30' not found``
- Documentation update for `wp.BVH`
- Documentation and simplified API for runtime kernel specialization `wp.Kernel`

## 1.0.0-beta.4 - 2023-11-01

- Add `wp.cbrt()` for cube root calculation
- Add `wp.mesh_furthest_point_no_sign()` to compute furthest point on a surface from a query point
- Add support for GPU BVH builds, 10-100x faster than CPU builds for large meshes
- Add support for chained comparisons, i.e.: `0 < x < 2`
- Add support for running `wp.fem` examples headless
- Fix for unit test determinism
- Fix for possible GC collection of array during graph capture
- Fix for `wp.utils.array_sum()` output initialization when used with vector types
- Coverage and documentation updates

## 1.0.0-beta.3 - 2023-10-19

- Add support for code coverage scans (test_coverage.py), coverage at 85% in `omni.warp.core`
- Add support for named component access for vector types, e.g.: `a = v.x`
- Add support for lvalue expressions, e.g.: `array[i] += b`
- Add casting constructors for matrix and vector types
- Add support for `type()` operator that can be used to return type inside kernels
- Add support for grid-stride kernels to support kernels with > 2^31-1 thread blocks
- Fix for multi-process initialization warnings
- Fix alignment issues with empty `wp.struct`
- Fix for return statement warning with tuple-returning functions
- Fix for `wp.batched_matmul()` registering the wrong function in the Tape
- Fix and document for `wp.sim` forward + inverse kinematics
- Fix for `wp.func` to return a default value if function does not return on all control paths
- Refactor `wp.fem` support for new basis functions, decoupled function spaces
- Optimizations for `wp.noise` functions, up to 10x faster in most cases
- Optimizations for `type_size_in_bytes()` used in array construction'

### Breaking Changes

- To support grid-stride kernels, `wp.tid()` can no longer be called inside `wp.func` functions.

## 1.0.0-beta.2 - 2023-09-01

- Fix for passing bool into `wp.func` functions
- Fix for deprecation warnings appearing on `stderr`, now redirected to `stdout`
- Fix for using `for i in wp.hash_grid_query(..)` syntax

## 1.0.0-beta.1 - 2023-08-29

- Fix for `wp.float16` being passed as kernel arguments
- Fix for compile errors with kernels using structs in backward pass
- Fix for `wp.Mesh.refit()` not being CUDA graph capturable due to synchronous temp. allocs
- Fix for dynamic texture example flickering / MGPU crashes demo in Kit by reusing `ui.DynamicImageProvider` instances
- Fix for a regression that disabled bundle change tracking in samples
- Fix for incorrect surface velocities when meshes are deforming in `OgnClothSimulate`
- Fix for incorrect lower-case when setting USD stage "up_axis" in examples
- Fix for incompatible gradient types when wrapping PyTorch tensor as a vector or matrix type
- Fix for adding open edges when building cloth constraints from meshes in `wp.sim.ModelBuilder.add_cloth_mesh()`
- Add support for `wp.fabricarray` to directly access Fabric data from Warp kernels, see https://docs.omniverse.nvidia.com/kit/docs/usdrt/latest/docs/usdrt_prim_selection.html for examples
- Add support for user defined gradient functions, see `@wp.func_replay`, and `@wp.func_grad` decorators
- Add support for more OG attribute types in `omni.warp.from_omni_graph()`
- Add support for creating NanoVDB `wp.Volume` objects from dense NumPy arrays
- Add support for `wp.volume_sample_grad_f()` which returns the value + gradient efficiently from an NVDB volume
- Add support for LLVM fp16 intrinsics for half-precision arithmetic
- Add implementation of stochastic gradient descent, see `wp.optim.SGD`
- Add `wp.fem` framework for solving weak-form PDE problems (see https://nvidia.github.io/warp/modules/fem.html)
- Optimizations for `omni.warp` extension load time (2.2s to 625ms cold start)
- Make all `omni.ui` dependencies optional so that Warp unit tests can run headless
- Deprecation of `wp.tid()` outside of kernel functions, users should pass `tid()` values to `wp.func` functions explicitly
- Deprecation of `wp.sim.Model.flatten()` for returning all contained tensors from the model
- Add support for clamping particle max velocity in `wp.sim.Model.particle_max_velocity`
- Remove dependency on `urdfpy` package, improve MJCF parser handling of default values

## [0.10.1] - 2023-07-25

- Fix for large multidimensional kernel launches (> 2^32 threads)
- Fix for module hashing with generics
- Fix for unrolling loops with break or continue statements (will skip unrolling)
- Fix for passing boolean arguments to build_lib.py (previously ignored)
- Fix build warnings on Linux
- Fix for creating array of structs from NumPy structured array
- Fix for regression on kernel load times in Kit when using `wp.sim`
- Update `wp.array.reshape()` to handle `-1` dimensions
- Update margin used by for mesh queries when using `wp.sim.create_soft_body_contacts()`
- Improvements to gradient handling with `wp.from_torch()`, `wp.to_torch()` plus documentation

## 0.10.0 - 2023-07-05

- Add support for macOS universal binaries (x86 + aarch64) for M1+ support
- Add additional methods for SDF generation please see the following new methods:
  - `wp.mesh_query_point_nosign()` - closest point query with no sign determination
  - `wp.mesh_query_point_sign_normal()` - closest point query with sign from angle-weighted normal
  - `wp.mesh_query_point_sign_winding_number()` - closest point query with fast winding number sign determination
- Add CSR/BSR sparse matrix support, see `wp.sparse` module:
  - `wp.sparse.BsrMatrix`
  - `wp.sparse.bsr_zeros()`, `wp.sparse.bsr_set_from_triplets()` for construction
  - `wp.sparse.bsr_mm()`, `wp.sparse_bsr_mv()` for matrix-matrix and matrix-vector products respectively
- Add array-wide utilities:
  - `wp.utils.array_scan()` - prefix sum (inclusive or exclusive)
  - `wp.utils.array_sum()` - sum across array
  - `wp.utils.radix_sort_pairs()` - in-place radix sort (key,value) pairs
- Add support for calling `@wp.func` functions from Python (outside of kernel scope)
- Add support for recording kernel launches using a `wp.Launch` object that can be replayed with low overhead, use `wp.launch(..., record_cmd=True)` to generate a command object
- Optimizations for `wp.struct` kernel arguments, up to 20x faster launches for kernels with large structs or number of params
- Refresh USD samples to use bundle based workflow + change tracking
- Add Python API for manipulating mesh and point bundle data in OmniGraph, see `omni.warp.nodes` module, see `omni.warp.nodes.mesh_create_bundle()`, `omni.warp.nodes.mesh_get_points()`, etc
- Improvements to `wp.array`:
  - Fix a number of array methods misbehaving with empty arrays
  - Fix a number of bugs and memory leaks related to gradient arrays
  - Fix array construction when creating arrays in pinned memory from a data source in pageable memory
  - `wp.empty()` no longer zeroes-out memory and returns an uninitialized array, as intended
  - `array.zero_()` and `array.fill_()` work with non-contiguous arrays
  - Support wrapping non-contiguous NumPy arrays without a copy
  - Support preserving the outer dimensions of NumPy arrays when wrapping them as Warp arrays of vector or matrix types
  - Improve PyTorch and DLPack interop with Warp arrays of arbitrary vectors and matrices
  - `array.fill_()` can now take lists or other sequences when filling arrays of vectors or matrices, e.g. `arr.fill_([[1, 2], [3, 4]])`
  - `array.fill_()` now works with arrays of structs (pass a struct instance)
  - `wp.copy()` gracefully handles copying between non-contiguous arrays on different devices
  - Add `wp.full()` and `wp.full_like()`, e.g., `a = wp.full(shape, value)`
  - Add optional `device` argument to `wp.empty_like()`, `wp.zeros_like()`, `wp.full_like()`, and `wp.clone()`
  - Add `indexedarray` methods `.zero_()`, `.fill_()`, and `.assign()`
  - Fix `indexedarray` methods `.numpy()` and `.list()`
  - Fix `array.list()` to work with arrays of any Warp data type
  - Fix `array.list()` synchronization issue with CUDA arrays
  - `array.numpy()` called on an array of structs returns a structured NumPy array with named fields
  - Improve the performance of creating arrays
- Fix for `Error: No module named 'omni.warp.core'` when running some Kit configurations (e.g.: stubgen)
- Fix for `wp.struct` instance address being included in module content hash
- Fix codegen with overridden function names
- Fix for kernel hashing so it occurs after code generation and before loading to fix a bug with stale kernel cache
- Fix for `wp.BVH.refit()` when executed on the CPU
- Fix adjoint of `wp.struct` constructor
- Fix element accessors for `wp.float16` vectors and matrices in Python
- Fix `wp.float16` members in structs
- Remove deprecated `wp.ScopedCudaGuard()`, please use `wp.ScopedDevice()` instead

## [0.9.0] - 2023-06-01

- Add support for in-place modifications to vector, matrix, and struct types inside kernels (will warn during backward pass with `wp.verbose` if using gradients)
- Add support for step-through VSCode debugging of kernel code with standalone LLVM compiler, see `wp.breakpoint()`, and `walkthrough_debug.py`
- Add support for default values on built-in functions
- Add support for multi-valued `@wp.func` functions
- Add support for `pass`, `continue`, and `break` statements
- Add missing `__sincos_stret` symbol for macOS
- Add support for gradient propagation through `wp.Mesh.points`, and other cases where arrays are passed to native functions
- Add support for Python `@` operator as an alias for `wp.matmul()`
- Add XPBD support for particle-particle collision
- Add support for individual particle radii: `ModelBuilder.add_particle` has a new `radius` argument, `Model.particle_radius` is now a Warp array
- Add per-particle flags as a `Model.particle_flags` Warp array, introduce `PARTICLE_FLAG_ACTIVE` to define whether a particle is being simulated and participates in contact dynamics
- Add support for Python bitwise operators `&`, `|`, `~`, `<<`, `>>`
- Switch to using standalone LLVM compiler by default for `cpu` devices
- Split `omni.warp` into `omni.warp.core` for Omniverse applications that want to use the Warp Python module with minimal additional dependencies
- Disable kernel gradient generation by default inside Omniverse for improved compile times
- Fix for bounds checking on element access of vector/matrix types
- Fix for stream initialization when a custom (non-primary) external CUDA context has been set on the calling thread
- Fix for duplicate `@wp.struct` registration during hot reload
- Fix for array `unot()` operator so kernel writers can use `if not array:` syntax
- Fix for case where dynamic loops are nested within unrolled loops
- Change `wp.hash_grid_point_id()` now returns -1 if the `wp.HashGrid` has not been reserved before
- Deprecate `wp.Model.soft_contact_distance` which is now replaced by `wp.Model.particle_radius`
- Deprecate single scalar particle radius (should be a per-particle array)

## 0.8.2 - 2023-04-21

- Add `ModelBuilder.soft_contact_max` to control the maximum number of soft contacts that can be registered. Use `Model.allocate_soft_contacts(new_count)` to change count on existing `Model` objects.
- Add support for `bool` parameters
- Add support for logical boolean operators with `int` types
- Fix for `wp.quat()` default constructor
- Fix conditional reassignments
- Add sign determination using angle weighted normal version of `wp.mesh_query_point()` as `wp.mesh_query_sign_normal()`
- Add sign determination using winding number of `wp.mesh_query_point()` as `wp.mesh_query_sign_winding_number()`
- Add query point without sign determination `wp.mesh_query_no_sign()`

## 0.8.1 - 2023-04-13

- Fix for regression when passing flattened numeric lists as matrix arguments to kernels
- Fix for regressions when passing `wp.struct` types with uninitialized (`None`) member attributes

## 0.8.0 - 2023-04-05

- Add `Texture Write` node for updating dynamic RTX textures from Warp kernels / nodes
- Add multi-dimensional kernel support to Warp Kernel Node
- Add `wp.load_module()` to pre-load specific modules (pass `recursive=True` to load recursively)
- Add `wp.poisson()` for sampling Poisson distributions
- Add support for UsdPhysics schema see `wp.sim.parse_usd()`
- Add XPBD rigid body implementation plus diff. simulation examples
- Add support for standalone CPU compilation (no host-compiler) with LLVM backed, enable with `--standalone` build option
- Add support for per-timer color in `wp.ScopedTimer()`
- Add support for row-based construction of matrix types outside of kernels
- Add support for setting and getting row vectors for Python matrices, see `matrix.get_row()`, `matrix.set_row()`
- Add support for instantiating `wp.struct` types within kernels
- Add support for indexed arrays, `slice = array[indices]` will now generate a sparse slice of array data
- Add support for generic kernel params, use `def compute(param: Any):`
- Add support for `with wp.ScopedDevice("cuda") as device:` syntax (same for `wp.ScopedStream()`, `wp.Tape()`)
- Add support for creating custom length vector/matrices inside kernels, see `wp.vector()`, and `wp.matrix()`
- Add support for creating identity matrices in kernels with, e.g.: `I = wp.identity(n=3, dtype=float)`
- Add support for unary plus operator (`wp.pos()`)
- Add support for `wp.constant` variables to be used directly in Python without having to use `.val` member
- Add support for nested `wp.struct` types
- Add support for returning `wp.struct` from functions
- Add `--quick` build for faster local dev. iteration (uses a reduced set of SASS arches)
- Add optional `requires_grad` parameter to `wp.from_torch()` to override gradient allocation
- Add type hints for generic vector / matrix types in Python stubs
- Add support for custom user function recording in `wp.Tape()`
- Add support for registering CUTLASS `wp.matmul()` with tape backward pass
- Add support for grids with > 2^31 threads (each dimension may be up to INT_MAX in length)
- Add CPU fallback for `wp.matmul()`
- Optimizations for `wp.launch()`, up to 3x faster launches in common cases
- Fix `wp.randf()` conversion to float to reduce bias for uniform sampling
- Fix capture of `wp.func` and `wp.constant` types from inside Python closures
- Fix for CUDA on WSL
- Fix for matrices in structs
- Fix for transpose indexing for some non-square matrices
- Enable Python faulthandler by default
- Update to VS2019

### Breaking Changes

- `wp.constant` variables can now be treated as their true type, accessing the underlying value through `constant.val` is no longer supported
- `wp.sim.model.ground_plane` is now a `wp.array` to support gradient, users should call `builder.set_ground_plane()` to create the ground 
- `wp.sim` capsule, cones, and cylinders are now aligned with the default USD up-axis

## 0.7.2 - 2023-02-15

- Reduce test time for vec/math types
- Clean-up CUDA disabled build pipeline
- Remove extension.gen.toml to make Kit packages Python version independent
- Handle additional cases for array indexing inside Python

## 0.7.1 - 2023-02-14

- Disabling some slow tests for Kit
- Make unit tests run on first GPU only by default

## [0.7.0] - 2023-02-13

- Add support for arbitrary length / type vector and matrices e.g.: `wp.vec(length=7, dtype=wp.float16)`, see `wp.vec()`, and `wp.mat()`
- Add support for `array.flatten()`, `array.reshape()`, and `array.view()` with NumPy semantics
- Add support for slicing `wp.array` types in Python
- Add `wp.from_ptr()` helper to construct arrays from an existing allocation
- Add support for `break` statements in ranged-for and while loops (backward pass support currently not implemented)
- Add built-in mathematic constants, see `wp.pi`, `wp.e`, `wp.log2e`, etc.
- Add built-in conversion between degrees and radians, see `wp.degrees()`, `wp.radians()`
- Add security pop-up for Kernel Node
- Improve error handling for kernel return values

## 0.6.3 - 2023-01-31

- Add DLPack utilities, see `wp.from_dlpack()`, `wp.to_dlpack()`
- Add Jax utilities, see `wp.from_jax()`, `wp.to_jax()`, `wp.device_from_jax()`, `wp.device_to_jax()`
- Fix for Linux Kit extensions OM-80132, OM-80133

## 0.6.2 - 2023-01-19

- Updated `wp.from_torch()` to support more data types
- Updated `wp.from_torch()` to automatically determine the target Warp data type if not specified
- Updated `wp.from_torch()` to support non-contiguous tensors with arbitrary strides
- Add CUTLASS integration for dense GEMMs, see `wp.matmul()` and `wp.matmul_batched()`
- Add QR and Eigen decompositions for `mat33` types, see `wp.qr3()`, and `wp.eig3()`
- Add default (zero) constructors for matrix types
- Add a flag to suppress all output except errors and warnings (set `wp.config.quiet = True`)
- Skip recompilation when Kernel Node attributes are edited
- Allow optional attributes for Kernel Node
- Allow disabling backward pass code-gen on a per-kernel basis, use `@wp.kernel(enable_backward=False)`
- Replace Python `imp` package with `importlib`
- Fix for quaternion slerp gradients (`wp.quat_slerp()`)

## 0.6.1 - 2022-12-05

- Fix for non-CUDA builds
- Fix strides computation in array_t constructor, fixes a bug with accessing mesh indices through mesh.indices[]
- Disable backward pass code generation for kernel node (4-6x faster compilation)
- Switch to linbuild for universal Linux binaries (affects TeamCity builds only)

## 0.6.0 - 2022-11-28

- Add support for CUDA streams, see `wp.Stream`, `wp.get_stream()`, `wp.set_stream()`, `wp.synchronize_stream()`, `wp.ScopedStream`
- Add support for CUDA events, see `wp.Event`, `wp.record_event()`, `wp.wait_event()`, `wp.wait_stream()`, `wp.Stream.record_event()`, `wp.Stream.wait_event()`, `wp.Stream.wait_stream()`
- Add support for PyTorch stream interop, see `wp.stream_from_torch()`, `wp.stream_to_torch()`
- Add support for allocating host arrays in pinned memory for asynchronous data transfers, use `wp.array(..., pinned=True)` (default is non-pinned)
- Add support for direct conversions between all scalar types, e.g.: `x = wp.uint8(wp.float64(3.0))`
- Add per-module option to enable fast math, use `wp.set_module_options({"fast_math": True})`, fast math is now *disabled* by default
- Add support for generating CUBIN kernels instead of PTX on systems with older drivers
- Add user preference options for CUDA kernel output ("ptx" or "cubin", e.g.: `wp.config.cuda_output = "ptx"` or per-module `wp.set_module_options({"cuda_output": "ptx"})`)
- Add kernel node for OmniGraph
- Add `wp.quat_slerp()`, `wp.quat_to_axis_angle()`, `wp.rotate_rodriquez()` and adjoints for all remaining quaternion operations
- Add support for unrolling for-loops when range is a `wp.constant`
- Add support for arithmetic operators on built-in vector / matrix types outside of `wp.kernel`
- Add support for multiple solution variables in `wp.optim` Adam optimization
- Add nested attribute support for `wp.struct` attributes
- Add missing adjoint implementations for spatial math types, and document all functions with missing adjoints
- Add support for retrieving NanoVDB tiles and voxel size, see `wp.Volume.get_tiles()`, and `wp.Volume.get_voxel_size()`
- Add support for store operations on integer NanoVDB volumes, see `wp.volume_store_i()`
- Expose `wp.Mesh` points, indices, as arrays inside kernels, see `wp.mesh_get()`
- Optimizations for `wp.array` construction, 2-3x faster on average
- Optimizations for URDF import
- Fix various deployment issues by statically linking with all CUDA libs
- Update warp.so/warp.dll to CUDA Toolkit 11.5

## 0.5.1 - 2022-11-01

- Fix for unit tests in Kit

## [0.5.0] - 2022-10-31

- Add smoothed particle hydrodynamics (SPH) example, see `example_sph.py`
- Add support for accessing `array.shape` inside kernels, e.g.: `width = arr.shape[0]`
- Add dependency tracking to hot-reload modules if dependencies were modified
- Add lazy acquisition of CUDA kernel contexts (save ~300Mb of GPU memory in MGPU environments)
- Add BVH object, see `wp.Bvh` and `bvh_query_ray()`, `bvh_query_aabb()` functions
- Add component index operations for `spatial_vector`, `spatial_matrix` types
- Add `wp.lerp()` and `wp.smoothstep()` builtins
- Add `wp.optim` module with implementation of the Adam optimizer for float and vector types
- Add support for transient Python modules (fix for Houdini integration)
- Add `wp.length_sq()`, `wp.trace()` for vector / matrix types respectively
- Add missing adjoints for `wp.quat_rpy()`, `wp.determinant()`
- Add `wp.atomic_min()`, `wp.atomic_max()` operators
- Add vectorized version of `wp.sim.model.add_cloth_mesh()`
- Add NVDB volume allocation API, see `wp.Volume.allocate()`, and `wp.Volume.allocate_by_tiles()`
- Add NVDB volume write methods, see `wp.volume_store_i()`, `wp.volume_store_f()`, `wp.volume_store_v()`
- Add MGPU documentation
- Add example showing how to compute Jacobian of multiple environments in parallel, see `example_jacobian_ik.py`
- Add `wp.Tape.zero()` support for `wp.struct` types
- Make SampleBrowser an optional dependency for Kit extension
- Make `wp.Mesh` object accept both 1d and 2d arrays of face vertex indices
- Fix for reloading of class member kernel / function definitions using `importlib.reload()`
- Fix for hashing of `wp.constants()` not invalidating kernels
- Fix for reload when multiple `.ptx` versions are present
- Improved error reporting during code-gen

## [0.4.3] - 2022-09-20

- Update all samples to use GPU interop path by default
- Fix for arrays > 2GB in length
- Add support for per-vertex USD mesh colors with `wp.render` class

## 0.4.2 - 2022-09-07

- Register Warp samples to the sample browser in Kit
- Add NDEBUG flag to release mode kernel builds
- Fix for particle solver node when using a large number of particles
- Fix for broken cameras in Warp sample scenes

## 0.4.1 - 2022-08-30

- Add geometry sampling methods, see `wp.sample_unit_cube()`, `wp.sample_unit_disk()`, etc
- Add `wp.lower_bound()` for searching sorted arrays
- Add an option for disabling code-gen of backward pass to improve compilation times, see `wp.set_module_options({"enable_backward": False})`, True by default
- Fix for using Warp from Script Editor or when module does not have a `__file__` attribute
- Fix for hot reload of modules containing `wp.func()` definitions
- Fix for debug flags not being set correctly on CUDA when `wp.config.mode == "debug"`, this enables bounds checking on CUDA kernels in debug mode
- Fix for code gen of functions that do not return a value

## 0.4.0 - 2022-08-09

- Fix for FP16 conversions on GPUs without hardware support
- Fix for `runtime = None` errors when reloading the Warp module
- Fix for PTX architecture version when running with older drivers, see `wp.config.ptx_target_arch`
- Fix for USD imports from `__init__.py`, defer them to individual functions that need them
- Fix for robustness issues with sign determination for `wp.mesh_query_point()`
- Fix for `wp.HashGrid` memory leak when creating/destroying grids
- Add CUDA version checks for toolkit and driver
- Add support for cross-module `@wp.struct` references
- Support running even if CUDA initialization failed, use `wp.is_cuda_available()` to check availability
- Statically linking with the CUDA runtime library to avoid deployment issues

### Breaking Changes

- Removed `wp.runtime` reference from the top-level module, as it should be considered private

## 0.3.2 - 2022-07-19

- Remove Torch import from `__init__.py`, defer import to `wp.from_torch()`, `wp.to_torch()`

## [0.3.1] - 2022-07-12

- Fix for marching cubes reallocation after initialization
- Add support for closest point between line segment tests, see `wp.closest_point_edge_edge()` builtin
- Add support for per-triangle elasticity coefficients in simulation, see `wp.sim.ModelBuilder.add_cloth_mesh()`
- Add support for specifying default device, see `wp.set_device()`, `wp.get_device()`, `wp.ScopedDevice`
- Add support for multiple GPUs (e.g., `"cuda:0"`, `"cuda:1"`), see `wp.get_cuda_devices()`, `wp.get_cuda_device_count()`, `wp.get_cuda_device()`
- Add support for explicitly targeting the current CUDA context using device alias `"cuda"`
- Add support for using arbitrary external CUDA contexts, see `wp.map_cuda_device()`, `wp.unmap_cuda_device()`
- Add PyTorch device aliasing functions, see `wp.device_from_torch()`, `wp.device_to_torch()`

### Breaking Changes

- A CUDA device is used by default, if available (aligned with `wp.get_preferred_device()`)
- `wp.ScopedCudaGuard` is deprecated, use `wp.ScopedDevice` instead
- `wp.synchronize()` now synchronizes all devices; for finer-grained control, use `wp.synchronize_device()`
- Device alias `"cuda"` now refers to the current CUDA context, rather than a specific device like `"cuda:0"` or `"cuda:1"`

## 0.3.0 - 2022-07-08

- Add support for FP16 storage type, see `wp.float16`
- Add support for per-dimension byte strides, see `wp.array.strides`
- Add support for passing Python classes as kernel arguments, see `@wp.struct` decorator
- Add additional bounds checks for builtin matrix types
- Add additional floating point checks, see `wp.config.verify_fp`
- Add interleaved user source with generated code to aid debugging
- Add generalized GPU marching cubes implementation, see `wp.MarchingCubes` class
- Add additional scalar*matrix vector operators
- Add support for retrieving a single row from builtin types, e.g.: `r = m33[i]`
- Add  `wp.log2()` and `wp.log10()` builtins
- Add support for quickly instancing `wp.sim.ModelBuilder` objects to improve env. creation performance for RL
- Remove custom CUB version and improve compatibility with CUDA 11.7
- Fix to preserve external user-gradients when calling `wp.Tape.zero()`
- Fix to only allocate gradient of a Torch tensor if `requires_grad=True`
- Fix for missing `wp.mat22` constructor adjoint
- Fix for ray-cast precision in edge case on GPU (watertightness issue)
- Fix for kernel hot-reload when definition changes
- Fix for NVCC warnings on Linux
- Fix for generated function names when kernels are defined as class functions
- Fix for reload of generated CPU kernel code on Linux
- Fix for example scripts to output USD at 60 timecodes per-second (better Kit compatibility)

## [0.2.3] - 2022-06-13

- Fix for incorrect 4d array bounds checking
- Fix for `wp.constant` changes not updating module hash
- Fix for stale CUDA kernel cache when CPU kernels launched first
- Array gradients are now allocated along with the arrays and accessible as `wp.array.grad`, users should take care to always call `wp.Tape.zero()` to clear gradients between different invocations of `wp.Tape.backward()`
- Added `wp.array.fill_()` to set all entries to a scalar value (4-byte values only currently)

### Breaking Changes

- Tape `capture` option has been removed, users can now capture tapes inside existing CUDA graphs (e.g.: inside Torch)
- Scalar loss arrays should now explicitly set `requires_grad=True` at creation time

## 0.2.2 - 2022-05-30

- Fix for `from import *` inside Warp initialization
- Fix for body space velocity when using deforming Mesh objects with scale
- Fix for noise gradient discontinuities affecting `wp.curlnoise()`
- Fix for `wp.from_torch()` to correctly preserve shape
- Fix for URDF parser incorrectly passing density to scale parameter
- Optimizations for startup time from 3s -> 0.3s
- Add support for custom kernel cache location, Warp will now store generated binaries in the user's application directory
- Add support for cross-module function references, e.g.: call another modules @wp.func functions
- Add support for overloading `@wp.func` functions based on argument type
- Add support for calling built-in functions directly from Python interpreter outside kernels (experimental)
- Add support for auto-complete and docstring lookup for builtins in IDEs like VSCode, PyCharm, etc
- Add support for doing partial array copies, see `wp.copy()` for details
- Add support for accessing mesh data directly in kernels, see `wp.mesh_get_point()`, `wp.mesh_get_index()`, `wp.mesh_eval_face_normal()`
- Change to only compile for targets where kernel is launched (e.g.: will not compile CPU unless explicitly requested)

### Breaking Changes

- Builtin methods such as `wp.quat_identity()` now call the Warp native implementation directly and will return a `wp.quat` object instead of NumPy array
- NumPy implementations of many builtin methods have been moved to `wp.utils` and will be deprecated
- Local `@wp.func` functions should not be namespaced when called, e.g.: previously `wp.myfunc()` would work even if `myfunc()` was not a builtin
- Removed `wp.rpy2quat()`, please use `wp.quat_rpy()` instead

## 0.2.1 - 2022-05-11

- Fix for unit tests in Kit

## [0.2.0] - 2022-05-02

### Warp Core

- Fix for unrolling loops with negative bounds
- Fix for unresolved symbol `hash_grid_build_device()` not found when lib is compiled without CUDA support
- Fix for failure to load nvrtc-builtins64_113.dll when user has a newer CUDA toolkit installed on their machine
- Fix for conversion of Torch tensors to `wp.array` with a vector dtype (incorrect row count)
- Fix for `warp.dll` not found on some Windows installations
- Fix for macOS builds on Clang 13.x
- Fix for step-through debugging of kernels on Linux
- Add argument type checking for user defined `@wp.func` functions
- Add support for custom iterable types, supports ranges, hash grid, and mesh query objects
- Add support for multi-dimensional arrays, for example use `x = array[i,j,k]` syntax to address a 3-dimensional array
- Add support for multi-dimensional kernel launches, use `launch(kernel, dim=(i,j,k), ...` and `i,j,k = wp.tid()` to obtain thread indices
- Add support for bounds-checking array memory accesses in debug mode, use `wp.config.mode = "debug"` to enable
- Add support for differentiating through dynamic and nested for-loops
- Add support for evaluating MLP neural network layers inside kernels with custom activation functions, see `wp.mlp()`
- Add additional NVDB sampling methods and adjoints, see `wp.volume_sample_i()`, `wp.volume_sample_f()`, and `wp.volume_sample_vec()`
- Add support for loading zlib compressed NVDB volumes, see `wp.Volume.load_from_nvdb()`
- Add support for triangle intersection testing, see `wp.intersect_tri_tri()`
- Add support for NVTX profile zones in `wp.ScopedTimer()`
- Add support for additional transform and quaternion math operations, see `wp.inverse()`, `wp.quat_to_matrix()`, `wp.quat_from_matrix()`
- Add fast math (`--fast-math`) to kernel compilation by default
- Add `wp.torch` import by default (if PyTorch is installed)

### Warp Kit

- Add Kit menu for browsing Warp documentation and example scenes under 'Window->Warp'
- Fix for OgnParticleSolver.py example when collider is coming from Read Prim into Bundle node

### Warp Sim

- Fix for joint attachment forces
- Fix for URDF importer and floating base support
- Add examples showing how to use differentiable forward kinematics to solve inverse kinematics
- Add examples for URDF cartpole and quadruped simulation

### Breaking Changes

- `wp.volume_sample_world()` is now replaced by `wp.volume_sample_f/i/vec()` which operate in index (local) space. Users should use `wp.volume_world_to_index()` to transform points from world space to index space before sampling.
- `wp.mlp()` expects multi-dimensional arrays instead of one-dimensional arrays for inference, all other semantics remain the same as earlier versions of this API.
- `wp.array.length` member has been removed, please use `wp.array.shape` to access array dimensions, or use `wp.array.size` to get total element count
- Marking `dense_gemm()`, `dense_chol()`, etc methods as experimental until we revisit them

## 0.1.25 - 2022-03-20

- Add support for class methods to be Warp kernels
- Add HashGrid reserve() so it can be used with CUDA graphs
- Add support for CUDA graph capture of tape forward/backward passes
- Add support for Python 3.8.x and 3.9.x
- Add hyperbolic trigonometric functions, see `wp.tanh()`, `wp.sinh()`, `wp.cosh()`
- Add support for floored division on integer types
- Move tests into core library so they can be run in Kit environment

## 0.1.24 - 2022-03-03

### Warp Core

- Add NanoVDB support, see `wp.volume_sample*()` methods
- Add support for reading compile-time constants in kernels, see `wp.constant()`
- Add support for __cuda_array_interface__ protocol for zero-copy interop with PyTorch, see `wp.torch.to_torch()`
- Add support for additional numeric types, i8, u8, i16, u16, etc
- Add better checks for device strings during allocation / launch
- Add support for sampling random numbers with a normal distribution, see `wp.randn()`
- Upgrade to CUDA 11.3
- Update example scenes to Kit 103.1
- Deduce array dtype from np.array when one is not provided
- Fix for ranged for loops with negative step sizes
- Fix for 3d and 4d spherical gradient distributions

## 0.1.23 - 2022-02-17

### Warp Core

- Fix for generated code folder being removed during Showroom installation
- Fix for macOS support
- Fix for dynamic for-loop code gen edge case
- Add procedural noise primitives, see `wp.noise()`, `wp.pnoise()`, `wp.curlnoise()`
- Move simulation helpers our of test into `wp.sim` module

## 0.1.22 - 2022-02-14

### Warp Core

- Fix for .so reloading on Linux
- Fix for while loop code-gen in some edge cases
- Add rounding functions `wp.round()`, `wp.rint()`, `wp.trunc()`, `wp.floor()`, `wp.ceil()`
- Add support for printing strings and formatted strings from kernels
- Add MSVC compiler version detection and require minimum

### Warp Sim

- Add support for universal and compound joint types

## 0.1.21 - 2022-01-19

### Warp Core

- Fix for exception on shutdown in empty `wp.array` objects
- Fix for hot reload of CPU kernels in Kit
- Add hash grid primitive for point-based spatial queries, see `wp.hash_grid_query()`, `wp.hash_grid_query_next()`
- Add new PRNG methods using PCG-based generators, see `wp.rand_init()`, `wp.randf()`, `wp.randi()`
- Add support for AABB mesh queries, see `wp.mesh_query_aabb()`, `wp.mesh_query_aabb_next()`
- Add support for all Python `range()` loop variants
- Add builtin vec2 type and additional math operators, `wp.pow()`, `wp.tan()`, `wp.atan()`, `wp.atan2()`
- Remove dependency on CUDA driver library at build time
- Remove unused NVRTC binary dependencies (50mb smaller Linux distribution)

### Warp Sim

- Bundle import of multiple shapes for simulation nodes
- New OgnParticleVolume node for sampling shapes -> particles
- New OgnParticleSolver node for DEM style granular materials

## 0.1.20 - 2021-11-02

- Updates to the ripple solver for GTC (support for multiple colliders, buoyancy, etc)

## 0.1.19 - 2021-10-15

- Publish from 2021.3 to avoid omni.graph database incompatibilities

## 0.1.18 - 2021-10-08

- Enable Linux support (tested on 20.04)

## 0.1.17 - 2021-09-30

- Fix for 3x3 SVD adjoint
- Fix for A6000 GPU (bump compute model to sm_52 minimum)
- Fix for .dll unload on rebuild
- Fix for possible array destruction warnings on shutdown
- Rename spatial_transform -> transform
- Documentation update

## 0.1.16 - 2021-09-06

- Fix for case where simple assignments (a = b) incorrectly generated reference rather than value copy
- Handle passing zero-length (empty) arrays to kernels

## 0.1.15 - 2021-09-03

- Add additional math library functions (asin, etc)
- Add builtin 3x3 SVD support
- Add support for named constants (True, False, None)
- Add support for if/else statements (differentiable)
- Add custom memset kernel to avoid CPU overhead of cudaMemset()
- Add rigid body joint model to `wp.sim` (based on Brax)
- Add Linux, MacOS support in core library
- Fix for incorrectly treating pure assignment as reference instead of value copy
- Removes the need to transfer array to CPU before numpy conversion (will be done implicitly)
- Update the example OgnRipple wave equation solver to use bundles

## 0.1.14 - 2021-08-09

- Fix for out-of-bounds memory access in CUDA BVH
- Better error checking after kernel launches (use `wp.config.verify_cuda=True`)
- Fix for vec3 normalize adjoint code

## 0.1.13 - 2021-07-29

- Remove OgnShrinkWrap.py test node

## 0.1.12 - 2021-07-29

- Switch to Woop et al.'s watertight ray-tri intersection test
- Disable --fast-math in CUDA compilation step for improved precision

## 0.1.11 - 2021-07-28

- Fix for `wp.mesh_query_ray()` returning incorrect t-value

## 0.1.10 - 2021-07-28

- Fix for OV extension fwatcher filters to avoid hot-reload loop due to OGN regeneration

## 0.1.9 - 2021-07-21

- Fix for loading sibling DLL paths
- Better type checking for built-in function arguments
- Added runtime docs, can now list all builtins using `wp.print_builtins()`

## 0.1.8 - 2021-07-14

- Fix for hot-reload of CUDA kernels
- Add Tape object for replaying differentiable kernels
- Add helpers for Torch interop (convert `torch.Tensor` to `wp.Array`)

## 0.1.7 - 2021-07-05

- Switch to NVRTC for CUDA runtime
- Allow running without host compiler
- Disable asserts in kernel release mode (small perf. improvement)

## 0.1.6 - 2021-06-14

- Look for CUDA toolchain in target-deps

## 0.1.5 - 2021-06-14

- Rename OgLang -> Warp
- Improve CUDA environment error checking
- Clean-up some logging, add verbose mode (`wp.config.verbose`)

## 0.1.4 - 2021-06-10

- Add support for mesh raycast

## 0.1.3 - 2021-06-09

- Add support for unary negation operator
- Add support for mutating variables during dynamic loops (non-differentiable)
- Add support for in-place operators
- Improve kernel cache start up times (avoids adjointing before cache check)
- Update README.md with requirements / examples

## 0.1.2 - 2021-06-03

- Add support for querying mesh velocities
- Add CUDA graph support, see `wp.capture_begin()`, `wp.capture_end()`, `wp.capture_launch()`
- Add explicit initialization phase, `wp.init()`
- Add variational Euler solver (sim)
- Add contact caching, switch to nonlinear friction model (sim)

- Fix for Linux/macOS support

## 0.1.1 - 2021-05-18

- Fix bug with conflicting CUDA contexts

## 0.1.0 - 2021-05-17

- Initial publish for alpha testing

[Unreleased]: https://github.com/NVIDIA/warp/compare/v1.5.1...HEAD
[1.5.1]: https://github.com/NVIDIA/warp/releases/tag/v1.5.1
[1.5.0]: https://github.com/NVIDIA/warp/releases/tag/v1.5.0
[1.4.2]: https://github.com/NVIDIA/warp/releases/tag/v1.4.2
[1.4.1]: https://github.com/NVIDIA/warp/releases/tag/v1.4.1
[1.4.0]: https://github.com/NVIDIA/warp/releases/tag/v1.4.0
[1.3.3]: https://github.com/NVIDIA/warp/releases/tag/v1.3.3
[1.3.2]: https://github.com/NVIDIA/warp/releases/tag/v1.3.2
[1.3.1]: https://github.com/NVIDIA/warp/releases/tag/v1.3.1
[1.3.0]: https://github.com/NVIDIA/warp/releases/tag/v1.3.0
[1.2.2]: https://github.com/NVIDIA/warp/releases/tag/v1.2.2
[1.2.1]: https://github.com/NVIDIA/warp/releases/tag/v1.2.1
[1.2.0]: https://github.com/NVIDIA/warp/releases/tag/v1.2.0
[1.1.0]: https://github.com/NVIDIA/warp/releases/tag/v1.1.0
[1.0.2]: https://github.com/NVIDIA/warp/releases/tag/v1.0.2
[1.0.1]: https://github.com/NVIDIA/warp/releases/tag/v1.0.1
[1.0.0]: https://github.com/NVIDIA/warp/releases/tag/v1.0.0
[0.15.1]: https://github.com/NVIDIA/warp/releases/tag/v0.15.1
[0.15.0]: https://github.com/NVIDIA/warp/releases/tag/v0.15.0
[0.13.0]: https://github.com/NVIDIA/warp/releases/tag/v0.13.0
[0.11.0]: https://github.com/NVIDIA/warp/releases/tag/v0.11.0
[1.0.0-beta.6]: https://github.com/NVIDIA/warp/releases/tag/v1.0.0-beta.6
[1.0.0-beta.5]: https://github.com/NVIDIA/warp/releases/tag/v1.0.0-beta.5
[0.10.1]: https://github.com/NVIDIA/warp/releases/tag/v0.10.1
[0.9.0]: https://github.com/NVIDIA/warp/releases/tag/v0.9.0
[0.7.0]: https://github.com/NVIDIA/warp/releases/tag/v0.7.0
[0.5.0]: https://github.com/NVIDIA/warp/releases/tag/v0.5.0
[0.4.3]: https://github.com/NVIDIA/warp/releases/tag/v0.4.3
[0.3.1]: https://github.com/NVIDIA/warp/releases/tag/v0.3.1
[0.2.3]: https://github.com/NVIDIA/warp/releases/tag/v0.2.3
[0.2.0]: https://github.com/NVIDIA/warp/releases/tag/v0.2.0<|MERGE_RESOLUTION|>--- conflicted
+++ resolved
@@ -40,7 +40,6 @@
 - Fix allocating arrays with strides ([GH-404](https://github.com/NVIDIA/warp/issues/404)).
 - Fix `ImportError` exception being thrown during `OpenGLRenderer` interpreter shutdown on Windows
   ([GH-412](https://github.com/NVIDIA/warp/issues/412)).
-<<<<<<< HEAD
 - Fix scale and rotation issues with the rock geometry used in the granular collision SDF example
   ([GH-409](https://github.com/NVIDIA/warp/issues/409)).
 - Fix unintended modification of non-Warp arrays during the backward pass ([GH-394](https://github.com/NVIDIA/warp/issues/394)).
@@ -53,9 +52,7 @@
 - Fix the OpenGL renderer now correctly displaying duplicate capsule, cone, and cylinder shapes ([GH-388](https://github.com/NVIDIA/warp/issues/388)).
 - Fix the OpenGL renderer now correctly displaying duplicate cylinder and mesh shapes ([GH-388](https://github.com/NVIDIA/warp/issues/388)).
 - Fix the overriding of `wp.sim.Model` default parameters ([GH-429](https://github.com/NVIDIA/warp/pull/429)).
-=======
 - Fix `wp.array()` not respecting the target `dtype` when the given data is an another array with a CUDA interface ([GH-363](https://github.com/NVIDIA/warp/issues/363)).
->>>>>>> a6a8fcd7
 
 ## [1.5.1] - 2025-01-02
 
