# Changelog

## [Unreleased] - 2025-??

### Added

- Add support for dynamic control flow in CUDA graphs, see `wp.capture_if()` and `wp.capture_while()`
  ([GH-597](https://github.com/NVIDIA/warp/issues/597)).
- Add the `Device.sm_count` property to get the number of streaming multiprocessors on a CUDA device
  ([GH-584](https://github.com/NVIDIA/warp/issues/584)).
- Add support for profiling GPU runtime module compilation using the global `wp.config.compile_time_trace`
  setting or the module-level `"compile_time_trace"` option. When used, JSON files in the Trace Event
  format will be written in the kernel cache, which can be opened in a viewer like `chrome://tracing/`
  ([GH-609](https://github.com/NVIDIA/warp/issues/609)).
- Add `wp.tile_squeeze()` ([GH-662](https://github.com/NVIDIA/warp/issues/662)).
- Add `wp.tile_reshape()` ([GH-663](https://github.com/NVIDIA/warp/issues/663)).
- Support in-place tile add and subtract operations ([GH-518](https://github.com/NVIDIA/warp/issues/518)).
- Support in-place tile-component addition and subtraction ([GH-659](https://github.com/NVIDIA/warp/issues/659)).
- Add adjoint method for tile `assign` operations ([GH-680](https://github.com/NVIDIA/warp/issues/680)).
- Add support for returning multiple values from native functions like `wp.svd3()` and `wp.quat_to_axis_angle()`
  ([GH-503](https://github.com/NVIDIA/warp/issues/503)).
- Support attribute indexing for quaternions on the right-hand side of expressions
  ([GH-625](https://github.com/NVIDIA/warp/issues/625))
- Add `transform_compose` and `transform_decompose` math functions for converting between transforms and 4x4 matrices
  with 3D scale information ([GH-576](https://github.com/NVIDIA/warp/issues/576)).
- Add a parameter `as_spheres` to `UsdRenderer.render_points()` in order to choose whether to render
- Add `wp.block_dim()` which allows to query the block dim in kernel code ([GH-695](https://github.com/NVIDIA/warp/issues/695))
  the points as USD spheres using a point instancer or as simple USD points.
- Add support for animating visibility of objects in the USD renderer
  ([GH-598](https://github.com/NVIDIA/warp/issues/598)).
- Add `wp.sim.VBDIntegrator.rebuild_bvh()`, which rebuilds the BVH used for detecting self contacts.
- Improved consistency of `warp.fem.lookup()` operator across geometries ([GH-618](https://github.com/NVIDIA/warp/pull/618)), added filtering parameters.

### Changed

- Deprecate the `wp.matrix(pos, quat, scale)` built-in function. Use `wp.transform_compose()` instead
  ([GH-576](https://github.com/NVIDIA/warp/issues/576)).
- Change rigid-body-contact handling in `wp.sim.VBDIntegrator` to use only the shape's friction coefficient instead of
  averaging the shape's and the cloth's coefficients.
- Add damping terms for collisions in `wp.sim.VBDIntegrator`, whose strength is controlled by `Model.soft_contact_kd`.
- Exposed new `warp.fem` operators: `node_count`, `node_index`, `element_coordinates`, `element_closest_point`.

### Fixed

- Fix preserving base class of nested struct attributes ([GH-574](https://github.com/NVIDIA/warp/issues/574)).
- Allow recovering from out-of-memory errors during Volume allocation ([GH-611](https://github.com/NVIDIA/warp/issues/611)).
- Address `wp.tile_atomic_add()` compiler errors ([GH-681](https://github.com/NVIDIA/warp/issues/681)).
- Fix the `Formal parameter space overflowed` error when compiling the `wp.sim.VBDIntegrator` kernels for the backward
  pass in CUDA 11 Warp builds. This is done by decoupling the collision evaluation and elasticity evaluations to
  separate kernels, which also increases the parallelism of the collision handling and speeds up the solver
  ([GH-442](https://github.com/NVIDIA/warp/issues/442)).
- Fix `UsdRenderer.render_points()` not supporting multiple colors
  ([GH-634](https://github.com/NVIDIA/warp/issues/634)).
- Fix assembly of rigid body inertia in `ModelBuilder.collapse_fixed_joints()`
  ([GH-631](https://github.com/NVIDIA/warp/issues/631)).
- Fix `OpenGLRenderer.update_shape_instance()` not having color buffers created for the shape instances.
- Fix 2D tile load when source array and tile have incompatible strides
  ([GH-688](https://github.com/NVIDIA/warp/issues/688)).
- Fixed inconsistency in orientation of 2D geometry side normals ([GH-629](https://github.com/NVIDIA/warp/issues/629)).
<<<<<<< HEAD
- Fixed `wp.svd2()` with duplicate singular values and improved accuracy ([GH-679](https://github.com/NVIDIA/warp/issues/679)).
=======
- Fix text rendering in OpenGLRenderer ([GH-704](https://github.com/NVIDIA/warp/issues/629)).
>>>>>>> bd0b95ab

## [1.7.1] - 2025-04-30

### Added

- Add example of a distributed Jacobi solver using `mpi4py` in `warp/examples/distributed/example_jacobi_mpi.py`
  ([GH-475](https://github.com/NVIDIA/warp/issues/475)).

### Changed

- Improve `repr()` for Warp types, including adding `repr()` for `wp.array`.
- Change the USD renderer to use `framesPerSecond` for time sampling instead of `timeCodesPerSecond`
  to avoid playback speed issues in some viewers ([GH-617](https://github.com/NVIDIA/warp/issues/617)).
- `Model.rigid_contact_tids` are now -1 at non-active contact indices which allows to retrieve the vertex index of a
  mesh collision, see `test_collision.py` ([GH-623](https://github.com/NVIDIA/warp/issues/623)).
- Improve handling of deprecated JAX features ([GH-613](https://github.com/NVIDIA/warp/pull/613)).

### Fixed

- Fix a code generation bug involving return statements in Warp kernels, which could result in some threads in Warp
  being skipped when processed on the GPU ([GH-594](https://github.com/NVIDIA/warp/issues/594)).
- Fix constructing `DeformedGeometry` from `wp.fem.Trimesh3D` geometries
  ([GH-614](https://github.com/NVIDIA/warp/issues/614)).
- Fix `lookup` operator for `wp.fem.Trimesh3D` ([GH-618](https://github.com/NVIDIA/warp/issues/618)).
- Include the block dimension in the LTO file hash for the Cholesky solver
  ([GH-639](https://github.com/NVIDIA/warp/issues/639)).
- Fix tile loads for small tiles with aligned source memory ([GH-622](https://github.com/NVIDIA/warp/issues/622)).
- Fix length/shape matching for vectors and matrices from the Python scope.
- Fix the `dtype` parameter missing for `wp.quaternion()`.
- Fix invalid `dtype` comparison when using the `wp.matrix()`/`wp.vector()`/`wp.quaternion()` constructors
  with literal values and an explicit `dtype` argument ([GH-651](https://github.com/NVIDIA/warp/issues/651)).
- Fix incorrect thread index lookup for the backward pass of `wp.sim.collide()`
  ([GH-459](https://github.com/NVIDIA/warp/issues/459)).
- Fix a bug where `wp.sim.ModelBuilder` adds springs with -1 as vertex indices
  ([GH-621](https://github.com/NVIDIA/warp/issues/621)).
- Fix center of mass, inertia computation for mesh shapes ([GH-251](https://github.com/NVIDIA/warp/issues/251)).
- Fix computation of body center of mass to account for shape orientation
  ([GH-648](https://github.com/NVIDIA/warp/issues/648)).
- Fix `show_joints` not working with `wp.sim.render.SimRenderer` set to render to USD
  ([GH-510](https://github.com/NVIDIA/warp/issues/510)).
- Fix the jitter for the `OgnParticlesFromMesh` node not being computed correctly.
- Fix documentation of `atol` and `rtol` arguments to `wp.autograd.gradcheck()` and `wp.autograd.gradcheck_tape()`
  ([GH-508](https://github.com/NVIDIA/warp/issues/508)).
- Fix an issue where the position of a fixed particle is not copied to the output state ([GH-627](https://github.com/NVIDIA/warp/issues/627)).

## [1.7.0] - 2025-03-30

### Added

- Support JAX foreign function interface (FFI)
  ([docs](https://nvidia.github.io/warp/modules/interoperability.html#jax-foreign-function-interface-ffi),
  [GH-511](https://github.com/NVIDIA/warp/issues/511)).
- Support Python/SASS correlation in Nsight Compute reports by emitting `#line` directives in CUDA-C code.
  This setting is controlled by `wp.config.line_directives` and is `True` by default.
  ([docs](https://nvidia.github.io/warp/profiling.html#nsight-compute-profiling),
   [GH-437](https://github.com/NVIDIA/warp/issues/437))
- Support `vec4f` grid construction in `wp.Volume.allocate_by_tiles()`.
- Add 2D SVD `wp.svd2()` ([GH-436](https://github.com/NVIDIA/warp/issues/436)).
- Add `wp.randu()` for random `uint32` generation.
- Add matrix construction functions `wp.matrix_from_cols()` and `wp.matrix_from_rows()`
  ([GH-278](https://github.com/NVIDIA/warp/issues/278)).
- Add `wp.transform_from_matrix()` to obtain a transform from a 4x4 matrix
  ([GH-211](https://github.com/NVIDIA/warp/issues/211)).
- Add `wp.where()` to select between two arguments conditionally using a
  more intuitive argument order (`cond`, `value_if_true`, `value_if_false`)
  ([GH-469](https://github.com/NVIDIA/warp/issues/469)).
- Add `wp.get_mempool_used_mem_current()` and `wp.get_mempool_used_mem_high()` to
  query the respective current and high-water mark memory pool allocator usage.
  ([GH-446](https://github.com/NVIDIA/warp/issues/446)).
- Add `Stream.is_complete` and `Event.is_complete` properties to query completion status
  ([GH-435](https://github.com/NVIDIA/warp/issues/435)).
- Support timing events inside of CUDA graphs ([GH-556](https://github.com/NVIDIA/warp/issues/556)).
- Add LTO cache to speed up compilation times for kernels using MathDx-based tile functions.
  Use `wp.clear_lto_cache()` to clear the LTO cache ([GH-507](https://github.com/NVIDIA/warp/issues/507)).
- Add example demonstrating gradient checkpointing for fluid optimization in
  `warp/examples/optim/example_fluid_checkpoint.py`.
- Add a hinge-angle-based bending force to `wp.sim.VBDIntegrator`.
- Add an example to show mesh sampling using a CDF
  ([GH-476](https://github.com/NVIDIA/warp/issues/476)).

### Changed

- **Breaking:** Remove CUTLASS dependency and `wp.matmul()` functionality (including batched version).
  Users should use tile primitives for matrix multiplication operations instead.
- Deprecate constructing a matrix from vectors using `wp.matrix()`.
- Deprecate `wp.select()` in favor of `wp.where()`. Users should update their code to use
  `wp.where(cond, value_if_true, value_if_false)` instead of `wp.select(cond, value_if_false, value_if_true)`.
- `wp.sim.Control` no longer has a `model` attribute ([GH-487](https://github.com/NVIDIA/warp/issues/487)).
- `wp.sim.Control.reset()` is deprecated and now only zeros-out the controls (previously restored controls
  to initial `model` state). Use `wp.sim.Control.clear()` instead.
- Vector/matrix/quaternion component assignment operations (e.g., `v[0] = x`) now compile and run faster in the
  backward pass. Note: For correct gradient computation, each component should only be assigned once.
- `@wp.kernel` has now an optional `module` argument that allows passing a `wp.context.Module` to the kernel,
  or, if set to `"unique"` let Warp create a new unique module just for this kernel.
  The default behavior to use the current module is unchanged.
- Default PTX architecture is now automatically determined by the devices present in the system,
  ensuring optimal compatibility and performance ([GH-537](https://github.com/NVIDIA/warp/issues/537)).
- Structs now have a trivial default constructor, allowing for `wp.tile_reduce()` on tiles with struct data types.
- Extend `wp.tile_broadcast()` to support broadcasting to 1D, 3D, and 4D shapes (in addition to existing 2D support).
- `wp.fem.integrate()` and `wp.fem.interpolate()` may now perform parallel evaluation of quadrature points within elements.
- `wp.fem.interpolate()` can now build Jacobian sparse matrices of interpolated functions with respect to a trial field.
- Multiple `wp.sparse` routines (`bsr_set_from_triplets`, `bsr_assign`, `bsr_axpy`, `bsr_mm`) now accept a `masked`
  flag to discard any non-zero not already present in the destination matrix.
- `wp.sparse.bsr_assign()` no longer requires source and destination block shapes to evenly divide each other.
- Extend `wp.expect_near()` to support all vectors and quaternions.
- Extend `wp.quat_from_matrix()` to support 4x4 matrices.
- Update the `OgnClothSimulate` node to use the VBD integrator ([GH-512](https://github.com/NVIDIA/warp/issues/512)).
- Remove the `globalScale` parameter from the `OgnClothSimulate` node.

### Fixed

- Fix an out-of-bounds access bug caused by an unbalanced BVH tree ([GH-536](https://github.com/NVIDIA/warp/issues/536)).
- Fix an error of incorrectly adding the offset to -1 elements in `edge_indices` when adding a ModelBuilder to another
  ([GH-557](https://github.com/NVIDIA/warp/issues/557)).

## [1.6.2] - 2025-03-07

### Changed

- Update project license from *NVIDIA Software License* to *Apache License, Version 2.0* (see `LICENSE.md`).

## [1.6.1] - 2025-03-03

### Added

- Document `wp.Launch` objects ([docs](https://nvidia.github.io/warp/modules/runtime.html#launch-objects),
  [GH-428](https://github.com/NVIDIA/warp/issues/428)).
- Document how overwriting previously computed results can lead to incorrect gradients
  ([docs](https://nvidia.github.io/warp/modules/differentiability.html#array-overwrites),
  [GH-525](https://github.com/NVIDIA/warp/issues/525)).

### Fixed

- Fix unaligned loads with offset 2D tiles in `wp.tile_load()`.
- Fix FP64 accuracy of thread-level matrix-matrix multiplications ([GH-489](https://github.com/NVIDIA/warp/issues/489)).
- Fix `wp.array()` not initializing from arrays defining a CUDA array interface when the target device is CPU
  ([GH-523](https://github.com/NVIDIA/warp/issues/523)).
- Fix `wp.Launch` objects not storing and replaying adjoint kernel launches
  ([GH-449](https://github.com/NVIDIA/warp/issues/449)).
- Fix `wp.config.verify_autograd_array_access` failing to detect overwrites in generic Warp functions
  ([GH-493](https://github.com/NVIDIA/warp/issues/493)).
- Fix an error on Windows when closing an `OpenGLRenderer` app ([GH-488](https://github.com/NVIDIA/warp/issues/488)).
- Fix per-vertex colors not being correctly written out to USD meshes when a constant color is being passed
  ([GH-480](https://github.com/NVIDIA/warp/issues/480)).
- Fix an error in capturing the `wp.sim.VBDIntegrator` with CUDA graphs when `handle_self_contact` is enabled
  ([GH-441](https://github.com/NVIDIA/warp/issues/441)).
- Fix an error of AABB computation in `wp.collide.TriMeshCollisionDetector`.
- Fix URDF-imported planar joints not being set with the intended `target_ke`, `target_kd`, and `mode` parameters
  ([GH-454](https://github.com/NVIDIA/warp/issues/454)).
- Fix `ModelBuilder.add_builder()` to use correct offsets for `ModelBuilder.joint_parent` and `ModelBuilder.joint_child`
  ([GH-432](https://github.com/NVIDIA/warp/issues/432))
- Fix underallocation of contact points for box–sphere and box–capsule collisions.
- Fix `wp.randi()` documentation to show correct output range of `[-2^31, 2^31)`.

## [1.6.0] - 2025-02-03

### Added

- Add preview of Tile Cholesky factorization and solve APIs through `wp.tile_cholesky()`, `tile_cholesky_solve()`
  and `tile_diag_add()` (preview APIs are subject to change).
- Support for loading tiles from arrays whose shapes are not multiples of the tile dimensions.
  Out-of-bounds reads will be zero-filled and out-of-bounds writes will be skipped.
- Support for higher-dimensional (up to 4D) tile shapes and memory operations.
- Add intersection-free self-contact support in `wp.sim.VBDIntegrator` by passing `handle_self_contact=True`.
  See `warp/examples/sim/example_cloth_self_contact.py` for a usage example.
- Add functions `wp.norm_l1()`, `wp.norm_l2()`, `wp.norm_huber()`, `wp.norm_pseudo_huber()`, and `wp.smooth_normalize()`
  for vector types to a new `wp.math` module.
- `wp.sim.SemiImplicitIntegrator` and `wp.sim.FeatherstoneIntegrator` now have an optional `friction_smoothing`
  constructor argument (defaults to 1.0) that controls softness of the friction norm computation.
- Support `assert` statements in kernels ([docs](https://nvidia.github.io/warp/debugging.html#assertions)).
  Assertions can only be triggered in `"debug"` mode ([GH-366](https://github.com/NVIDIA/warp/issues/336)).
- Support CUDA IPC on Linux. Call the `ipc_handle()` method to get an IPC handle for a `wp.Event` or a `wp.array`,
  and call `wp.from_ipc_handle()` or `wp.event_from_ipc_handle()` in another process to open the handle
  ([docs](https://nvidia.github.io/warp/modules/runtime.html#interprocess-communication-ipc)).
- Add per-module option to disable fused floating point operations, use `wp.set_module_options({"fuse_fp": False})`
  ([GH-379](https://github.com/NVIDIA/warp/issues/379)).
- Add per-module option to add CUDA-C line information for profiling, use `wp.set_module_options({"lineinfo": True})`.
- Support operator overloading for `wp.struct` objects by defining `wp.func` functions
  ([GH-392](https://github.com/NVIDIA/warp/issues/392)).
- Add built-in function `wp.len()` to retrieve the number of elements for vectors, quaternions, matrices, and arrays
  ([GH-389](https://github.com/NVIDIA/warp/issues/389)).
- Add `warp/examples/optim/example_softbody_properties.py` as an optimization example for soft-body properties
  ([GH-419](https://github.com/NVIDIA/warp/pull/419)).
- Add `warp/examples/tile/example_tile_walker.py`, which reworks the existing `example_walker.py`
  to use Warp's tile API for matrix multiplication.
- Add `warp/examples/tile/example_tile_nbody.py` as an example of an N-body simulation using Warp tile primitives.

### Changed

- **Breaking:** Change `wp.tile_load()` and `wp.tile_store()` indexing behavior so that indices are now specified in
  terms of *array elements* instead of *tile multiples*.
- **Breaking:** Tile operations now take `shape` and `offset` parameters as tuples,
  e.g.: `wp.tile_load(array, shape=(m,n), offset=(i,j))`.
- **Breaking:** Change exception types and error messages thrown by tile functions for improved consistency.
- Add an implicit tile synchronization whenever a shared memory tile's data is reinitialized (e.g. in dynamic loops).
  This could result in lower performance.
- `wp.Bvh` constructor now supports various construction algorithms via the `constructor` argument, including
  `"sah"` (Surface Area Heuristics), `"median"`, and `"lbvh"` ([docs](https://nvidia.github.io/warp/modules/runtime.html#warp.Bvh.__init__))
- Improve the query efficiency of `wp.Bvh` and `wp.Mesh`.
- Improve memory consumption, compilation and runtime performance when using in-place vector/matrix assignments in
  kernels that have `enable_backward` set to `False` ([GH-332](https://github.com/NVIDIA/warp/issues/332)).
- Vector/matrix/quaternion component `+=` and `-=` operations compile and run faster in the backward pass
  ([GH-332](https://github.com/NVIDIA/warp/issues/332)).
- Name files in the kernel cache according to their directory. Previously, all files began with
  `module_codegen` ([GH-431](https://github.com/NVIDIA/warp/issues/431)).
- Avoid recompilation of modules when changing `block_dim`.
- `wp.autograd.gradcheck_tape()` now has additional optional arguments `reverse_launches` and `skip_to_launch_index`.
- `wp.autograd.gradcheck()`, `wp.autograd.jacobian()`, and `wp.autograd.jacobian_fd()` now also accept
  arbitrary Python functions that have Warp arrays as inputs and outputs.
- `update_vbo_transforms` kernel launches in the OpenGL renderer are no longer recorded onto the tape.
- Skip emitting backward functions/kernels in the generated C++/CUDA code when `enable_backward` is set to `False`.
- Emit deprecation warnings for the use of the `owner` and `length` keywords in the `wp.array` initializer.
- Emit deprecation warnings for the use of `wp.mlp()`, `wp.matmul()`, and `wp.batched_matmul()`.
  Use tile primitives instead.

### Fixed

- Fix unintended modification of non-Warp arrays during the backward pass ([GH-394](https://github.com/NVIDIA/warp/issues/394)).
- Fix so that `wp.Tape.zero()` zeroes gradients passed via the `grads` parameter in `wp.Tape.backward()`
  ([GH-407](https://github.com/NVIDIA/warp/issues/407)).
- Fix errors during graph capture caused by module unloading ([GH-401](https://github.com/NVIDIA/warp/issues/401)).
- Fix potential memory corruption errors when allocating arrays with strides ([GH-404](https://github.com/NVIDIA/warp/issues/404)).
- Fix `wp.array()` not respecting the target `dtype` and `shape` when the given data is an another array with a CUDA interface
  ([GH-363](https://github.com/NVIDIA/warp/issues/363)).
- Negative constants evaluate to compile-time constants ([GH-403](https://github.com/NVIDIA/warp/issues/403))
- Fix `ImportError` exception being thrown during interpreter shutdown on Windows when using the OpenGL renderer
  ([GH-412](https://github.com/NVIDIA/warp/issues/412)).
- Fix the OpenGL renderer not working when multiple instances exist at the same time ([GH-385](https://github.com/NVIDIA/warp/issues/385)).
- Fix `AttributeError` crash in the OpenGL renderer when moving the camera ([GH-426](https://github.com/NVIDIA/warp/issues/426)).
- Fix the OpenGL renderer not correctly displaying duplicate capsule, cone, and cylinder shapes
  ([GH-388](https://github.com/NVIDIA/warp/issues/388)).
- Fix the overriding of `wp.sim.ModelBuilder` default parameters ([GH-429](https://github.com/NVIDIA/warp/pull/429)).
- Fix indexing of `wp.tile_extract()` when the block dimension is smaller than the tile size.
- Fix scale and rotation issues with the rock geometry used in the granular collision SDF example
  ([GH-409](https://github.com/NVIDIA/warp/issues/409)).
- Fix autodiff Jacobian computation in `wp.autograd.jacobian()` where in some cases gradients were not zeroed-out properly.
- Fix plotting issues in `wp.autograd.jacobian_plot()`.
- Fix the `len()` operator returning the total size of a matrix instead of its first dimension.
- Fix gradient instability in rigid-body contact handling for `wp.sim.SemiImplicitIntegrator` and
  `wp.sim.FeatherstoneIntegrator` ([GH-349](https://github.com/NVIDIA/warp/issues/349)).
- Fix overload resolution of generic Warp functions with default arguments.
- Fix rendering of arrows with different `up_axis`, `color` in `OpenGLRenderer` ([GH-448](https://github.com/NVIDIA/warp/issues/448)).

## [1.5.1] - 2025-01-02

### Added

- Add PyTorch basics and custom operators notebooks to the `notebooks` directory.
- Update PyTorch interop docs to include section on custom operators
  ([docs](https://nvidia.github.io/warp/modules/interoperability.html#pytorch-custom-ops-example)).

### Fixed

- warp.sim: Fix a bug in which the color-balancing algorithm was not updating the colorings.
- Fix custom colors being not being updated when rendering meshes with static topology in OpenGL
  ([GH-343](https://github.com/NVIDIA/warp/issues/343)).
- Fix `wp.launch_tiled()` not returning a `Launch` object when passed `record_cmd=True`.
- Fix default arguments not being resolved for `wp.func` when called from Python's runtime
  ([GH-386](https://github.com/NVIDIA/warp/issues/386)).
- Array overwrite tracking: Fix issue with not marking arrays passed to `wp.atomic_add()`, `wp.atomic_sub()`,
  `wp.atomic_max()`, or `wp.atomic_min()` as being written to ([GH-378](https://github.com/NVIDIA/warp/issues/378)).
- Fix for occasional failure to update `.meta` files into Warp kernel cache on Windows.
- Fix the OpenGL renderer not being able to run without a CUDA device available
  ([GH-344](https://github.com/NVIDIA/warp/issues/344)).
- Fix incorrect CUDA driver function versions ([GH-402](https://github.com/NVIDIA/warp/issues/402)).

## [1.5.0] - 2024-12-02

### Added

- Support for cooperative tile-based primitives using cuBLASDx and cuFFTDx, please see the tile
  [documentation](https://nvidia.github.io/warp/modules/tiles.html) for details.
- Expose a `reversed()` built-in for iterators ([GH-311](https://github.com/NVIDIA/warp/issues/311)).
- Support for saving Volumes into `.nvdb` files with the `save_to_nvdb` method.
- warp.fem: Add `wp.fem.Trimesh3D` and `wp.fem.Quadmesh3D` geometry types for 3D surfaces with new `example_distortion_energy` example.
- warp.fem: Add `"add"` option to `wp.fem.integrate()` for accumulating integration result to existing output.
- warp.fem: Add `"assembly"` option to `wp.fem.integrate()` for selecting between more memory-efficient or more
  computationally efficient integration algorithms.
- warp.fem: Add Nédélec (first kind) and Raviart-Thomas vector-valued function spaces
  providing conforming discretization of `curl` and `div` operators, respectively.
- warp.sim: Add a graph coloring module that supports converting trimesh into a vertex graph and applying coloring.
  The `wp.sim.ModelBuilder` now includes methods to color particles for use with `wp.sim.VBDIntegrator()`,
  users should call `builder.color()` before finalizing assets.
- warp.sim: Add support for a per-particle radius for soft-body triangle contact using the `wp.sim.Model.particle_radius`
  array ([docs](https://nvidia.github.io/warp/modules/sim.html#warp.sim.Model.particle_radius)), replacing the previous
  hard-coded value of 0.01 ([GH-329](https://github.com/NVIDIA/warp/issues/329)).
- Add a `particle_radius` parameter to `wp.sim.ModelBuilder.add_cloth_mesh()` and `wp.sim.ModelBuilder.add_cloth_grid()`
  to set a uniform radius for the added particles.
- Document `wp.array` attributes ([GH-364](https://github.com/NVIDIA/warp/issues/364)).
- Document time-to-compile tradeoffs when using vector component assignment statements in kernels.
- Add introductory Jupyter notebooks to the `notebooks` directory.

### Changed

- Drop support for Python 3.7; Python 3.8 is now the minimum-supported version.
- Promote the `wp.Int`, `wp.Float`, and `wp.Scalar` generic annotation types to the public API.
- warp.fem: Simplify querying neighboring cell quantities when integrating on sides using new
  `wp.fem.cells()`, `wp.fem.to_inner_cell()`, `wp.fem.to_outer_cell()` operators.
- Show an error message when the type returned by a function differs from its annotation, which would have led to the compilation stage failing.
- Clarify that `wp.randn()` samples a normal distribution of mean 0 and variance 1.
- Raise error when passing more than 32 variadic argument to the `wp.printf()` built-in.

### Fixed

- Fix `place` setting of paddle backend.
- warp.fem: Fix tri-cubic shape functions on quadrilateral meshes.
- warp.fem: Fix caching of integrand kernels when changing code-generation options.
- Fix `wp.expect_neq()` overloads missing for scalar types.
- Fix an error when a `wp.kernel` or a `wp.func` object is annotated to return a `None` value.
- Fix error when reading multi-volume, BLOSC-compressed `.nvdb` files.
- Fix `wp.printf()` erroring out when no variadic arguments are passed ([GH-333](https://github.com/NVIDIA/warp/issues/333)).
- Fix memory access issues in soft-rigid contact collisions ([GH-362](https://github.com/NVIDIA/warp/issues/362)).
- Fix gradient propagation for in-place addition/subtraction operations on custom vector-type arrays.
- Fix the OpenGL renderer's window not closing when clicking the X button.
- Fix the OpenGL renderer's camera snapping to a different direction from the initial camera's orientation when first looking around.
- Fix custom colors being ignored when rendering meshes in OpenGL ([GH-343](https://github.com/NVIDIA/warp/issues/343)).
- Fix topology updates not being supported by the the OpenGL renderer.

## [1.4.2] - 2024-11-13

### Changed

- Make the output of `wp.print()` in backward kernels consistent for all supported data types.

### Fixed

- Fix to relax the integer types expected when indexing arrays (regression in `1.3.0`).
- Fix printing vector and matrix adjoints in backward kernels.
- Fix kernel compile error when printing structs.
- Fix an incorrect user function being sometimes resolved when multiple overloads are available with array parameters with different `dtype` values.
- Fix error being raised when static and dynamic for-loops are written in sequence with the same iteration variable names ([GH-331](https://github.com/NVIDIA/warp/issues/331)).
- Fix an issue with the `Texture Write` node, used in the Mandelbrot Omniverse sample, sometimes erroring out in multi-GPU environments.
- Code generation of in-place multiplication and division operations (regression introduced in a69d061)([GH-342](https://github.com/NVIDIA/warp/issues/342)).

## [1.4.1] - 2024-10-15

### Fixed

- Fix `iter_reverse()` not working as expected for ranges with steps other than 1 ([GH-311](https://github.com/NVIDIA/warp/issues/311)).
- Fix potential out-of-bounds memory access when a `wp.sparse.BsrMatrix` object is reused for storing matrices of different shapes.
- Fix robustness to very low desired tolerance in `wp.fem.utils.symmetric_eigenvalues_qr`.
- Fix invalid code generation error messages when nesting dynamic and static for-loops.
- Fix caching of kernels with static expressions.
- Fix `ModelBuilder.add_builder(builder)` to correctly update `articulation_start` and thereby `articulation_count` when `builder` contains more than one articulation.
- Re-introduced the `wp.rand*()`, `wp.sample*()`, and `wp.poisson()` onto the Python scope to revert a breaking change.

## [1.4.0] - 2024-10-01

### Added

- Support for a new `wp.static(expr)` function that allows arbitrary Python expressions to be evaluated at the time of
  function/kernel definition ([docs](https://nvidia.github.io/warp/codegen.html#static-expressions)).
- Support for stream priorities to hint to the device that it should process pending work
  in high-priority streams over pending work in low-priority streams when possible
  ([docs](https://nvidia.github.io/warp/modules/concurrency.html#stream-priorities)).
- Adaptive sparse grid geometry to `warp.fem` ([docs](https://nvidia.github.io/warp/modules/fem.html#adaptivity)).
- Support for defining `wp.kernel` and `wp.func` objects from within closures.
- Support for defining multiple versions of kernels, functions, and structs without manually assigning unique keys.
- Support for default argument values for user functions decorated with `wp.func`.
- Allow passing custom launch dimensions to `jax_kernel()` ([GH-310](https://github.com/NVIDIA/warp/pull/310)).
- JAX interoperability examples for sharding and matrix multiplication ([docs](https://nvidia.github.io/warp/modules/interoperability.html#using-shardmap-for-distributed-computation)).
- Interoperability support for the PaddlePaddle ML framework ([GH-318](https://github.com/NVIDIA/warp/pull/318)).
- Support `wp.mod()` for vector types ([GH-282](https://github.com/NVIDIA/warp/issues/282)).
- Expose the modulo operator `%` to Python's runtime scalar and vector types.
- Support for fp64 `atomic_add`, `atomic_max`, and `atomic_min` ([GH-284](https://github.com/NVIDIA/warp/issues/284)).
- Support for quaternion indexing (e.g. `q.w`).
- Support shadowing builtin functions ([GH-308](https://github.com/NVIDIA/warp/issues/308)).
- Support for redefining function overloads.
- Add an ocean sample to the `omni.warp` extension.
- `warp.sim.VBDIntegrator` now supports body-particle collision.
- Add a [contributing guide](https://nvidia.github.io/warp/modules/contribution_guide.html) to the Sphinx docs .
- Add documentation for dynamic code generation ([docs](https://nvidia.github.io/warp/codegen.html#dynamic-kernel-creation)).

### Changed

- `wp.sim.Model.edge_indices` now includes boundary edges.
- Unexposed `wp.rand*()`, `wp.sample*()`, and `wp.poisson()` from the Python scope.
- Skip unused functions in module code generation, improving performance.
- Avoid reloading modules if their content does not change, improving performance.
- `wp.Mesh.points` is now a property instead of a raw data member, its reference can be changed after the mesh is initialized.
- Improve error message when invalid objects are referenced in a Warp kernel.
- `if`/`else`/`elif` statements with constant conditions are resolved at compile time with no branches being inserted in the generated code.
- Include all non-hidden builtins in the stub file.
- Improve accuracy of symmetric eigenvalues routine in `warp.fem`.

### Fixed

- Fix for `wp.func` erroring out when defining a `Tuple` as a return type hint ([GH-302](https://github.com/NVIDIA/warp/issues/302)).
- Fix array in-place op (`+=`, `-=`) adjoints to compute gradients correctly in the backwards pass
- Fix vector, matrix in-place assignment adjoints to compute gradients correctly in the backwards pass, e.g.: `v[1] = x`
- Fix a bug in which Python docstrings would be created as local function variables in generated code.
- Fix a bug with autograd array access validation in functions from different modules.
- Fix a rare crash during error reporting on some systems due to glibc mismatches.
- Handle `--num_tiles 1` in `example_render_opengl.py` ([GH-306](https://github.com/NVIDIA/warp/issues/306)).
- Fix the computation of body contact forces in `FeatherstoneIntegrator` when bodies and particles collide.
- Fix bug in `FeatherstoneIntegrator` where `eval_rigid_jacobian` could give incorrect results or reach an infinite
  loop when the body and joint indices were not in the same order. Added `Model.joint_ancestor` to fix the indexing
  from a joint to its parent joint in the articulation.
- Fix wrong vertex index passed to `add_edges()` called from `ModelBuilder.add_cloth_mesh()` ([GH-319](https://github.com/NVIDIA/warp/issues/319)).
- Add a workaround for uninitialized memory read warning in the `compute-sanitizer` initcheck tool when using `wp.Mesh`.
- Fix name clashes when Warp functions and structs are returned from Python functions multiple times.
- Fix name clashes between Warp functions and structs defined in different modules.
- Fix code generation errors when overloading generic kernels defined in a Python function.
- Fix issues with unrelated functions being treated as overloads (e.g., closures).
- Fix handling of `stream` argument in `array.__dlpack__()`.
- Fix a bug related to reloading CPU modules.
- Fix a crash when kernel functions are not found in CPU modules.
- Fix conditions not being evaluated as expected in `while` statements.
- Fix printing Boolean and 8-bit integer values.
- Fix array interface type strings used for Boolean and 8-bit integer values.
- Fix initialization error when setting struct members.
- Fix Warp not being initialized upon entering a `wp.Tape` context.
- Use `kDLBool` instead of `kDLUInt` for DLPack interop of Booleans.

## [1.3.3] - 2024-09-04

- Bug fixes
  - Fix an aliasing issue with zero-copy array initialization from NumPy introduced in Warp 1.3.0.
  - Fix `wp.Volume.load_from_numpy()` behavior when `bg_value` is a sequence of values ([GH-312](https://github.com/NVIDIA/warp/pull/312)).

## [1.3.2] - 2024-08-30

- Bug fixes
  - Fix accuracy of 3x3 SVD ``wp.svd3`` with fp64 numbers ([GH-281](https://github.com/NVIDIA/warp/issues/281)).
  - Fix module hashing when a kernel argument contained a struct array ([GH-287](https://github.com/NVIDIA/warp/issues/287)).
  - Fix a bug in `wp.bvh_query_ray()` where the direction instead of the reciprocal direction was used ([GH-288](https://github.com/NVIDIA/warp/issues/288)).
  - Fix errors when launching a CUDA graph after a module is reloaded. Modules that were used during graph capture
    will no longer be unloaded before the graph is released.
  - Fix a bug in `wp.sim.collide.triangle_closest_point_barycentric()` where the returned barycentric coordinates may be
    incorrect when the closest point lies on an edge.
  - Fix 32-bit overflow when array shape is specified using `np.int32`.
  - Fix handling of integer indices in the `input_output_mask` argument to `autograd.jacobian` and
    `autograd.jacobian_fd` ([GH-289](https://github.com/NVIDIA/warp/issues/289)).
  - Fix `ModelBuilder.collapse_fixed_joints()` to correctly update the body centers of mass and the
    `ModelBuilder.articulation_start` array.
  - Fix precedence of closure constants over global constants.
  - Fix quadrature point indexing in `wp.fem.ExplicitQuadrature` (regression from 1.3.0).
- Documentation improvements
  - Add missing return types for built-in functions.
  - Clarify that atomic operations also return the previous value.
  - Clarify that `wp.bvh_query_aabb()` returns parts that overlap the bounding volume.

## [1.3.1] - 2024-07-27

- Remove `wp.synchronize()` from PyTorch autograd function example
- `Tape.check_kernel_array_access()` and `Tape.reset_array_read_flags()` are now private methods.
- Fix reporting unmatched argument types

## [1.3.0] - 2024-07-25

- Warp Core improvements
  - Update to CUDA 12.x by default (requires NVIDIA driver 525 or newer), please see [README.md](https://github.com/nvidia/warp?tab=readme-ov-file#installing) for commands to install CUDA 11.x binaries for older drivers
  - Add information to the module load print outs to indicate whether a module was
  compiled `(compiled)`, loaded from the cache `(cached)`, or was unable to be
  loaded `(error)`.
  - `wp.config.verbose = True` now also prints out a message upon the entry to a `wp.ScopedTimer`.
  - Add `wp.clear_kernel_cache()` to the public API. This is equivalent to `wp.build.clear_kernel_cache()`.
  - Add code-completion support for `wp.config` variables.
  - Remove usage of a static task (thread) index for CPU kernels to address multithreading concerns ([GH-224](https://github.com/NVIDIA/warp/issues/224))
  - Improve error messages for unsupported Python operations such as sequence construction in kernels
  - Update `wp.matmul()` CPU fallback to use dtype explicitly in `np.matmul()` call
  - Add support for PEP 563's `from __future__ import annotations` ([GH-256](https://github.com/NVIDIA/warp/issues/256)).
  - Allow passing external arrays/tensors to `wp.launch()` directly via `__cuda_array_interface__` and `__array_interface__`, up to 2.5x faster conversion from PyTorch
  - Add faster Torch interop path using `return_ctype` argument to `wp.from_torch()`
  - Handle incompatible CUDA driver versions gracefully
  - Add `wp.abs()` and `wp.sign()` for vector types
  - Expose scalar arithmetic operators to Python's runtime (e.g.: `wp.float16(1.23) * wp.float16(2.34)`)
  - Add support for creating volumes with anisotropic transforms
  - Allow users to pass function arguments by keyword in a kernel using standard Python calling semantics
  - Add additional documentation and examples demonstrating `wp.copy()`, `wp.clone()`, and `array.assign()` differentiability
  - Add `__new__()` methods for all class `__del__()` methods to handle when a class instance is created but not instantiated before garbage collection
  - Implement the assignment operator for `wp.quat`
  - Make the geometry-related built-ins available only from within kernels
  - Rename the API-facing query types to remove their `_t` suffix: `wp.BVHQuery`, `wp.HashGridQuery`, `wp.MeshQueryAABB`, `wp.MeshQueryPoint`, and `wp.MeshQueryRay`
  - Add `wp.array(ptr=...)` to allow initializing arrays from pointer addresses inside of kernels ([GH-206](https://github.com/NVIDIA/warp/issues/206))

- `warp.autograd` improvements:
  - New `warp.autograd` module with utility functions `gradcheck()`, `jacobian()`, and `jacobian_fd()` for debugging kernel Jacobians ([docs](https://nvidia.github.io/warp/modules/differentiability.html#measuring-gradient-accuracy))
  - Add array overwrite detection, if `wp.config.verify_autograd_array_access` is true in-place operations on arrays on the Tape that could break gradient computation will be detected ([docs](https://nvidia.github.io/warp/modules/differentiability.html#array-overwrite-tracking))
  - Fix bug where modification of `@wp.func_replay` functions and native snippets would not trigger module recompilation
  - Add documentation for dynamic loop autograd limitations

- `warp.sim` improvements:
  - Improve memory usage and performance for rigid body contact handling when `self.rigid_mesh_contact_max` is zero (default behavior).
  - The `mask` argument to `wp.sim.eval_fk()` now accepts both integer and boolean arrays to mask articulations.
  - Fix handling of `ModelBuilder.joint_act` in `ModelBuilder.collapse_fixed_joints()` (affected floating-base systems)
  - Fix and improve implementation of `ModelBuilder.plot_articulation()` to visualize the articulation tree of a rigid-body mechanism
  - Fix ShapeInstancer `__new__()` method (missing instance return and `*args` parameter)
  - Fix handling of `upaxis` variable in `ModelBuilder` and the rendering thereof in `OpenGLRenderer`

- `warp.sparse` improvements:
  - Sparse matrix allocations (from `bsr_from_triplets()`, `bsr_axpy()`, etc.) can now be captured in CUDA graphs; exact number of non-zeros can be optionally requested asynchronously.
  - `bsr_assign()` now supports changing block shape (including CSR/BSR conversions)
  - Add Python operator overloads for common sparse matrix operations, e.g `A += 0.5 * B`, `y = x @ C`

- `warp.fem` new features and fixes:
  - Support for variable number of nodes per element
  - Global `wp.fem.lookup()` operator now supports `wp.fem.Tetmesh` and `wp.fem.Trimesh2D` geometries
  - Simplified defining custom subdomains (`wp.fem.Subdomain`), free-slip boundary conditions
  - New field types: `wp.fem.UniformField`, `wp.fem.ImplicitField` and `wp.fem.NonconformingField`
  - New `streamlines`, `magnetostatics` and `nonconforming_contact` examples, updated `mixed_elasticity` to use a nonlinear model
  - Function spaces can now export VTK-compatible cells for visualization
  - Fixed edge cases with NanoVDB function spaces
  - Fixed differentiability of `wp.fem.PicQuadrature` w.r.t. positions and measures

## [1.2.2] - 2024-07-04

- Fix hashing of replay functions and snippets
- Add additional documentation and examples demonstrating `wp.copy()`, `wp.clone()`, and `array.assign()` differentiability
- Add `__new__()` methods for all class `__del__()` methods to
  handle when a class instance is created but not instantiated before garbage collection.
- Add documentation for dynamic loop autograd limitations
- Allow users to pass function arguments by keyword in a kernel using standard Python calling semantics
- Implement the assignment operator for `wp.quat`

## [1.2.2] - 2024-07-04

- Support for NumPy >= 2.0

## [1.2.1] - 2024-06-14

- Fix generic function caching
- Fix Warp not being initialized when constructing arrays with `wp.array()`
- Fix `wp.is_mempool_access_supported()` not resolving the provided device arguments to `wp.context.Device`

## [1.2.0] - 2024-06-06

- Add a not-a-number floating-point constant that can be used as `wp.NAN` or `wp.nan`.
- Add `wp.isnan()`, `wp.isinf()`, and `wp.isfinite()` for scalars, vectors, matrices, etc.
- Improve kernel cache reuse by hashing just the local module constants. Previously, a
  module's hash was affected by all `wp.constant()` variables declared in a Warp program.
- Revised module compilation process to allow multiple processes to use the same kernel cache directory.
  Cached kernels will now be stored in hash-specific subdirectory.
- Add runtime checks for `wp.MarchingCubes` on field dimensions and size
- Fix memory leak in `wp.Mesh` BVH ([GH-225](https://github.com/NVIDIA/warp/issues/225))
- Use C++17 when building the Warp library and user kernels
- Increase PTX target architecture up to `sm_75` (from `sm_70`), enabling Turing ISA features
- Extended NanoVDB support (see `warp.Volume`):
  - Add support for data-agnostic index grids, allocation at voxel granularity
  - New `wp.volume_lookup_index()`, `wp.volume_sample_index()` and generic `wp.volume_sample()`/`wp.volume_lookup()`/`wp.volume_store()` kernel-level functions
  - Zero-copy aliasing of in-memory grids, support for multi-grid buffers
  - Grid introspection and blind data access capabilities
  - `warp.fem` can now work directly on NanoVDB grids using `warp.fem.Nanogrid`
  - Fixed `wp.volume_sample_v()` and `wp.volume_store_*()` adjoints
  - Prevent `wp.volume_store()` from overwriting grid background values
- Improve validation of user-provided fields and values in `warp.fem`
- Support headless rendering of `wp.render.OpenGLRenderer` via `pyglet.options["headless"] = True`
- `wp.render.RegisteredGLBuffer` can fall back to CPU-bound copying if CUDA/OpenGL interop is not available
- Clarify terms for external contributions, please see CONTRIBUTING.md for details
- Improve performance of `wp.sparse.bsr_mm()` by ~5x on benchmark problems
- Fix for XPBD incorrectly indexing into of joint actuations `joint_act` arrays
- Fix for mass matrix gradients computation in `wp.sim.FeatherstoneIntegrator()`
- Fix for handling of `--msvc_path` in build scripts
- Fix for `wp.copy()` params to record dest and src offset parameters on `wp.Tape()`
- Fix for `wp.randn()` to ensure return values are finite
- Fix for slicing of arrays with gradients in kernels
- Fix for function overload caching, ensure module is rebuilt if any function overloads are modified
- Fix for handling of `bool` types in generic kernels
- Publish CUDA 12.5 binaries for Hopper support, see https://github.com/nvidia/warp?tab=readme-ov-file#installing for details

## 1.1.1 - 2024-05-24

- `wp.init()` is no longer required to be called explicitly and will be performed on first call to the API
- Speed up `omni.warp.core`'s startup time

## [1.1.0] - 2024-05-09

- Support returning a value from `@wp.func_native` CUDA functions using type hints
- Improved differentiability of the `wp.sim.FeatherstoneIntegrator`
- Fix gradient propagation for rigid body contacts in `wp.sim.collide()`
- Added support for event-based timing, see `wp.ScopedTimer()`
- Added Tape visualization and debugging functions, see `wp.Tape.visualize()`
- Support constructing Warp arrays from objects that define the `__cuda_array_interface__` attribute
- Support copying a struct to another device, use `struct.to(device)` to migrate struct arrays
- Allow rigid shapes to not have any collisions with other shapes in `wp.sim.Model`
- Change default test behavior to test redundant GPUs (up to 2x)
- Test each example in an individual subprocess
- Polish and optimize various examples and tests
- Allow non-contiguous point arrays to be passed to `wp.HashGrid.build()`
- Upgrade LLVM to 18.1.3 for from-source builds and Linux x86-64 builds
- Build DLL source code as C++17 and require GCC 9.4 as a minimum
- Array clone, assign, and copy are now differentiable
- Use `Ruff` for formatting and linting
- Various documentation improvements (infinity, math constants, etc.)
- Improve URDF importer, handle joint armature
- Allow builtins.bool to be used in Warp data structures
- Use external gradient arrays in backward passes when passed to `wp.launch()`
- Add Conjugate Residual linear solver, see `wp.optim.linear.cr()`
- Fix propagation of gradients on aliased copy of variables in kernels
- Facilitate debugging and speed up `import warp` by eliminating raising any exceptions
- Improve support for nested vec/mat assignments in structs
- Recommend Python 3.9 or higher, which is required for JAX and soon PyTorch.
- Support gradient propagation for indexing sliced multi-dimensional arrays, i.e. `a[i][j]` vs. `a[i, j]`
- Provide an informative message if setting DLL C-types failed, instructing to try rebuilding the library

## 1.0.3 - 2024-04-17

- Add a `support_level` entry to the configuration file of the extensions

## [1.0.2] - 2024-03-22

- Make examples runnable from any location
- Fix the examples not running directly from their Python file
- Add the example gallery to the documentation
- Update `README.md` examples USD location
- Update `example_graph_capture.py` description

## [1.0.1] - 2024-03-15

- Document Device `total_memory` and `free_memory`
- Documentation for allocators, streams, peer access, and generics
- Changed example output directory to current working directory
- Added `python -m warp.examples.browse` for browsing the examples folder
- Print where the USD stage file is being saved
- Added `examples/optim/example_walker.py` sample
- Make the drone example not specific to USD
- Reduce the time taken to run some examples
- Optimise rendering points with a single colour
- Clarify an error message around needing USD
- Raise exception when module is unloaded during graph capture
- Added `wp.synchronize_event()` for blocking the host thread until a recorded event completes
- Flush C print buffers when ending `stdout` capture
- Remove more unneeded CUTLASS files
- Allow setting mempool release threshold as a fractional value

## [1.0.0] - 2024-03-07

- Add `FeatherstoneIntegrator` which provides more stable simulation of articulated rigid body dynamics in generalized coordinates (`State.joint_q` and `State.joint_qd`)
- Introduce `warp.sim.Control` struct to store control inputs for simulations (optional, by default the `Model` control inputs are used as before); integrators now have a different simulation signature: `integrator.simulate(model: Model, state_in: State, state_out: State, dt: float, control: Control)`
- `joint_act` can now behave in 3 modes: with `joint_axis_mode` set to `JOINT_MODE_FORCE` it behaves as a force/torque, with `JOINT_MODE_VELOCITY` it behaves as a velocity target, and with `JOINT_MODE_POSITION` it behaves as a position target; `joint_target` has been removed
- Add adhesive contact to Euler integrators via `Model.shape_materials.ka` which controls the contact distance at which the adhesive force is applied
- Improve handling of visual/collision shapes in URDF importer so visual shapes are not involved in contact dynamics
- Experimental JAX kernel callback support
- Improve module load exception message
- Add `wp.ScopedCapture`
- Removing `enable_backward` warning for callables
- Copy docstrings and annotations from wrapped kernels, functions, structs

## [0.15.1] - 2024-03-05

- Add examples assets to the wheel packages
- Fix broken image link in documentation
- Fix codegen for custom grad functions calling their respective forward functions
- Fix custom grad function handling for functions that have no outputs
- Fix issues when `wp.config.quiet = True`

## [0.15.0] - 2024-03-04

- Add thumbnails to examples gallery
- Apply colored lighting to examples
- Moved `examples` directory under `warp/`
- Add example usage to `python -m warp.tests --help`
- Adding `torch.autograd.function` example + docs
- Add error-checking to array shapes during creation
- Adding `example_graph_capture`
- Add a Diffsim Example of a Drone
- Fix `verify_fp` causing compiler errors and support CPU kernels
- Fix to enable `matmul` to be called in CUDA graph capture
- Enable mempools by default
- Update `wp.launch` to support tuple args
- Fix BiCGSTAB and GMRES producing NaNs when converging early
- Fix warning about backward codegen being disabled in `test_fem`
- Fix `assert_np_equal` when NaN's and tolerance are involved
- Improve error message to discern between CUDA being disabled or not supported
- Support cross-module functions with user-defined gradients
- Suppress superfluous CUDA error when ending capture after errors
- Make output during initialization atomic
- Add `warp.config.max_unroll`, fix custom gradient unrolling
- Support native replay snippets using `@wp.func_native(snippet, replay_snippet=replay_snippet)`
- Look for the CUDA Toolkit in default locations if the `CUDA_PATH` environment variable or `--cuda_path` build option are not used
- Added `wp.ones()` to efficiently create one-initialized arrays
- Rename `wp.config.graph_capture_module_load_default` to `wp.config.enable_graph_capture_module_load_by_default`

## 0.14.0 - 2024-02-19

- Add support for CUDA pooled (stream-ordered) allocators
  - Support memory allocation during graph capture
  - Support copying non-contiguous CUDA arrays during graph capture
  - Improved memory allocation/deallocation performance with pooled allocators
  - Use `wp.config.enable_mempools_at_init` to enable pooled allocators during Warp initialization (if supported)
  - `wp.is_mempool_supported()` - check if a device supports pooled allocators
  - `wp.is_mempool_enabled()`, `wp.set_mempool_enabled()` - enable or disable pooled allocators per device
  - `wp.set_mempool_release_threshold()`, `wp.get_mempool_release_threshold()` - configure memory pool release threshold
- Add support for direct memory access between devices
  - Improved peer-to-peer memory transfer performance if access is enabled
  - Caveat: enabling peer access may impact memory allocation/deallocation performance and increase memory consumption
  - `wp.is_peer_access_supported()` - check if the memory of a device can be accessed by a peer device
  - `wp.is_peer_access_enabled()`, `wp.set_peer_access_enabled()` - manage peer access for memory allocated using default CUDA allocators
  - `wp.is_mempool_access_supported()` - check if the memory pool of a device can be accessed by a peer device
  - `wp.is_mempool_access_enabled()`, `wp.set_mempool_access_enabled()` - manage access for memory allocated using pooled CUDA allocators
- Refined stream synchronization semantics
  - `wp.ScopedStream` can synchronize with the previous stream on entry and/or exit (only sync on entry by default)
  - Functions taking an optional stream argument do no implicit synchronization for max performance (e.g., `wp.copy()`, `wp.launch()`, `wp.capture_launch()`)
- Support for passing a custom `deleter` argument when constructing arrays
  - Deprecation of `owner` argument - use `deleter` to transfer ownership
- Optimizations for various core API functions (e.g., `wp.zeros()`, `wp.full()`, and more)
- Fix `wp.matmul()` to always use the correct CUDA context
- Fix memory leak in BSR transpose
- Fix stream synchronization issues when copying non-contiguous arrays
- API change: `wp.matmul()` no longer accepts a device as a parameter; instead, it infers the correct device from the arrays being multiplied
- Updated DLPack utilities to the latest published standard
  - External arrays can be imported into Warp directly, e.g., `wp.from_dlpack(external_array)`
  - Warp arrays can be exported to consumer frameworks directly, e.g., `jax.dlpack.from_dlpack(warp_array)`
  - Added CUDA stream synchronization for CUDA arrays
  - The original DLPack protocol can still be used for better performance when stream synchronization is not required, see interoperability docs for details
  - `warp.to_dlpack()` is about 3-4x faster in common cases
  - `warp.from_dlpack()` is about 2x faster when called with a DLPack capsule
  - Fixed a small CPU memory leak related to DLPack interop
- Improved performance of creating arrays

## 0.13.1 - 2024-02-22

- Ensure that the results from the `Noise Deform` are deterministic across different Kit sessions

## [0.13.0] - 2024-02-16

- Update the license to *NVIDIA Software License*, allowing commercial use (see `LICENSE.md`)
- Add `CONTRIBUTING.md` guidelines (for NVIDIA employees)
- Hash CUDA `snippet` and `adj_snippet` strings to fix caching
- Fix `build_docs.py` on Windows
- Add missing `.py` extension to `warp/tests/walkthrough_debug`
- Allow `wp.bool` usage in vector and matrix types

## 0.12.0 - 2024-02-05

- Add a warning when the `enable_backward` setting is set to `False` upon calling `wp.Tape.backward()`
- Fix kernels not being recompiled as expected when defined using a closure
- Change the kernel cache appauthor subdirectory to just "NVIDIA"
- Ensure that gradients attached to PyTorch tensors have compatible strides when calling `wp.from_torch()`
- Add a `Noise Deform` node for OmniGraph that deforms points using a perlin/curl noise

## [0.11.0] - 2024-01-23

- Re-release 1.0.0-beta.7 as a non-pre-release 0.11.0 version so it gets selected by `pip install warp-lang`.
- Introducing a new versioning and release process, detailed in `PACKAGING.md` and resembling that of [Python itself](https://devguide.python.org/developer-workflow/development-cycle/#devcycle):
  - The 0.11 release(s) can be found on the `release-0.11` branch.
  - Point releases (if any) go on the same minor release branch and only contain bug fixes, not new features.
  - The `public` branch, previously used to merge releases into and corresponding with the GitHub `main` branch, is retired.

## 1.0.0-beta.7 - 2024-01-23

- Ensure captures are always enclosed in `try`/`finally`
- Only include .py files from the warp subdirectory into wheel packages
- Fix an extension's sample node failing at parsing some version numbers
- Allow examples to run without USD when possible
- Add a setting to disable the main Warp menu in Kit
- Add iterative linear solvers, see `wp.optim.linear.cg`, `wp.optim.linear.bicgstab`, `wp.optim.linear.gmres`, and `wp.optim.linear.LinearOperator`
- Improve error messages around global variables
- Improve error messages around mat/vec assignments
- Support conversion of scalars to native/ctypes, e.g.: `float(wp.float32(1.23))` or `ctypes.c_float(wp.float32(1.23))`
- Add a constant for infinity, see `wp.inf`
- Add a FAQ entry about array assignments
- Add a mass spring cage diff simulation example, see `examples/example_diffsim_mass_spring_cage.py`
- Add `-s`, `--suite` option for only running tests belonging to the given suites
- Fix common spelling mistakes
- Fix indentation of generated code
- Show deprecation warnings only once
- Improve `wp.render.OpenGLRenderer`
- Create the extension's symlink to the *core library* at runtime
- Fix some built-ins failing to compile the backward pass when nested inside if/else blocks
- Update examples with the new variants of the mesh query built-ins
- Fix type members that weren't zero-initialized
- Fix missing adjoint function for `wp.mesh_query_ray()`

## [1.0.0-beta.6] - 2024-01-10

- Do not create CPU copy of grad array when calling `array.numpy()`
- Fix `assert_np_equal()` bug
- Support Linux AArch64 platforms, including Jetson/Tegra devices
- Add parallel testing runner (invoke with `python -m warp.tests`, use `warp/tests/unittest_serial.py` for serial testing)
- Fix support for function calls in `range()`
- `wp.matmul()` adjoints now accumulate
- Expand available operators (e.g. vector @ matrix, scalar as dividend) and improve support for calling native built-ins
- Fix multi-gpu synchronization issue in `sparse.py`
- Add depth rendering to `wp.render.OpenGLRenderer`, document `wp.render`
- Make `wp.atomic_min()`, `wp.atomic_max()` differentiable
- Fix error reporting using the exact source segment
- Add user-friendly mesh query overloads, returning a struct instead of overwriting parameters
- Address multiple differentiability issues
- Fix backpropagation for returning array element references
- Support passing the return value to adjoints
- Add point basis space and explicit point-based quadrature for `wp.fem`
- Support overriding the LLVM project source directory path using `build_lib.py --build_llvm --llvm_source_path=`
- Fix the error message for accessing non-existing attributes
- Flatten faces array for Mesh constructor in URDF parser

## [1.0.0-beta.5] - 2023-11-22

- Fix for kernel caching when function argument types change
- Fix code-gen ordering of dependent structs
- Fix for `wp.Mesh` build on MGPU systems
- Fix for name clash bug with adjoint code: https://github.com/NVIDIA/warp/issues/154
- Add `wp.frac()` for returning the fractional part of a floating point value
- Add support for custom native CUDA snippets using `@wp.func_native` decorator
- Add support for batched matmul with batch size > 2^16-1
- Add support for transposed CUTLASS `wp.matmul()` and additional error checking
- Add support for quad and hex meshes in `wp.fem`
- Detect and warn when C++ runtime doesn't match compiler during build, e.g.: ``libstdc++.so.6: version `GLIBCXX_3.4.30' not found``
- Documentation update for `wp.BVH`
- Documentation and simplified API for runtime kernel specialization `wp.Kernel`

## 1.0.0-beta.4 - 2023-11-01

- Add `wp.cbrt()` for cube root calculation
- Add `wp.mesh_furthest_point_no_sign()` to compute furthest point on a surface from a query point
- Add support for GPU BVH builds, 10-100x faster than CPU builds for large meshes
- Add support for chained comparisons, i.e.: `0 < x < 2`
- Add support for running `wp.fem` examples headless
- Fix for unit test determinism
- Fix for possible GC collection of array during graph capture
- Fix for `wp.utils.array_sum()` output initialization when used with vector types
- Coverage and documentation updates

## 1.0.0-beta.3 - 2023-10-19

- Add support for code coverage scans (test_coverage.py), coverage at 85% in `omni.warp.core`
- Add support for named component access for vector types, e.g.: `a = v.x`
- Add support for lvalue expressions, e.g.: `array[i] += b`
- Add casting constructors for matrix and vector types
- Add support for `type()` operator that can be used to return type inside kernels
- Add support for grid-stride kernels to support kernels with > 2^31-1 thread blocks
- Fix for multi-process initialization warnings
- Fix alignment issues with empty `wp.struct`
- Fix for return statement warning with tuple-returning functions
- Fix for `wp.batched_matmul()` registering the wrong function in the Tape
- Fix and document for `wp.sim` forward + inverse kinematics
- Fix for `wp.func` to return a default value if function does not return on all control paths
- Refactor `wp.fem` support for new basis functions, decoupled function spaces
- Optimizations for `wp.noise` functions, up to 10x faster in most cases
- Optimizations for `type_size_in_bytes()` used in array construction'

### Breaking Changes

- To support grid-stride kernels, `wp.tid()` can no longer be called inside `wp.func` functions.

## 1.0.0-beta.2 - 2023-09-01

- Fix for passing bool into `wp.func` functions
- Fix for deprecation warnings appearing on `stderr`, now redirected to `stdout`
- Fix for using `for i in wp.hash_grid_query(..)` syntax

## 1.0.0-beta.1 - 2023-08-29

- Fix for `wp.float16` being passed as kernel arguments
- Fix for compile errors with kernels using structs in backward pass
- Fix for `wp.Mesh.refit()` not being CUDA graph capturable due to synchronous temp. allocs
- Fix for dynamic texture example flickering / MGPU crashes demo in Kit by reusing `ui.DynamicImageProvider` instances
- Fix for a regression that disabled bundle change tracking in samples
- Fix for incorrect surface velocities when meshes are deforming in `OgnClothSimulate`
- Fix for incorrect lower-case when setting USD stage "up_axis" in examples
- Fix for incompatible gradient types when wrapping PyTorch tensor as a vector or matrix type
- Fix for adding open edges when building cloth constraints from meshes in `wp.sim.ModelBuilder.add_cloth_mesh()`
- Add support for `wp.fabricarray` to directly access Fabric data from Warp kernels, see https://docs.omniverse.nvidia.com/kit/docs/usdrt/latest/docs/usdrt_prim_selection.html for examples
- Add support for user defined gradient functions, see `@wp.func_replay`, and `@wp.func_grad` decorators
- Add support for more OG attribute types in `omni.warp.from_omni_graph()`
- Add support for creating NanoVDB `wp.Volume` objects from dense NumPy arrays
- Add support for `wp.volume_sample_grad_f()` which returns the value + gradient efficiently from an NVDB volume
- Add support for LLVM fp16 intrinsics for half-precision arithmetic
- Add implementation of stochastic gradient descent, see `wp.optim.SGD`
- Add `wp.fem` framework for solving weak-form PDE problems (see https://nvidia.github.io/warp/modules/fem.html)
- Optimizations for `omni.warp` extension load time (2.2s to 625ms cold start)
- Make all `omni.ui` dependencies optional so that Warp unit tests can run headless
- Deprecation of `wp.tid()` outside of kernel functions, users should pass `tid()` values to `wp.func` functions explicitly
- Deprecation of `wp.sim.Model.flatten()` for returning all contained tensors from the model
- Add support for clamping particle max velocity in `wp.sim.Model.particle_max_velocity`
- Remove dependency on `urdfpy` package, improve MJCF parser handling of default values

## [0.10.1] - 2023-07-25

- Fix for large multidimensional kernel launches (> 2^32 threads)
- Fix for module hashing with generics
- Fix for unrolling loops with break or continue statements (will skip unrolling)
- Fix for passing boolean arguments to build_lib.py (previously ignored)
- Fix build warnings on Linux
- Fix for creating array of structs from NumPy structured array
- Fix for regression on kernel load times in Kit when using `wp.sim`
- Update `wp.array.reshape()` to handle `-1` dimensions
- Update margin used by for mesh queries when using `wp.sim.create_soft_body_contacts()`
- Improvements to gradient handling with `wp.from_torch()`, `wp.to_torch()` plus documentation

## 0.10.0 - 2023-07-05

- Add support for macOS universal binaries (x86 + aarch64) for M1+ support
- Add additional methods for SDF generation please see the following new methods:
  - `wp.mesh_query_point_nosign()` - closest point query with no sign determination
  - `wp.mesh_query_point_sign_normal()` - closest point query with sign from angle-weighted normal
  - `wp.mesh_query_point_sign_winding_number()` - closest point query with fast winding number sign determination
- Add CSR/BSR sparse matrix support, see `wp.sparse` module:
  - `wp.sparse.BsrMatrix`
  - `wp.sparse.bsr_zeros()`, `wp.sparse.bsr_set_from_triplets()` for construction
  - `wp.sparse.bsr_mm()`, `wp.sparse_bsr_mv()` for matrix-matrix and matrix-vector products respectively
- Add array-wide utilities:
  - `wp.utils.array_scan()` - prefix sum (inclusive or exclusive)
  - `wp.utils.array_sum()` - sum across array
  - `wp.utils.radix_sort_pairs()` - in-place radix sort (key,value) pairs
- Add support for calling `@wp.func` functions from Python (outside of kernel scope)
- Add support for recording kernel launches using a `wp.Launch` object that can be replayed with low overhead, use `wp.launch(..., record_cmd=True)` to generate a command object
- Optimizations for `wp.struct` kernel arguments, up to 20x faster launches for kernels with large structs or number of params
- Refresh USD samples to use bundle based workflow + change tracking
- Add Python API for manipulating mesh and point bundle data in OmniGraph, see `omni.warp.nodes` module, see `omni.warp.nodes.mesh_create_bundle()`, `omni.warp.nodes.mesh_get_points()`, etc
- Improvements to `wp.array`:
  - Fix a number of array methods misbehaving with empty arrays
  - Fix a number of bugs and memory leaks related to gradient arrays
  - Fix array construction when creating arrays in pinned memory from a data source in pageable memory
  - `wp.empty()` no longer zeroes-out memory and returns an uninitialized array, as intended
  - `array.zero_()` and `array.fill_()` work with non-contiguous arrays
  - Support wrapping non-contiguous NumPy arrays without a copy
  - Support preserving the outer dimensions of NumPy arrays when wrapping them as Warp arrays of vector or matrix types
  - Improve PyTorch and DLPack interop with Warp arrays of arbitrary vectors and matrices
  - `array.fill_()` can now take lists or other sequences when filling arrays of vectors or matrices, e.g. `arr.fill_([[1, 2], [3, 4]])`
  - `array.fill_()` now works with arrays of structs (pass a struct instance)
  - `wp.copy()` gracefully handles copying between non-contiguous arrays on different devices
  - Add `wp.full()` and `wp.full_like()`, e.g., `a = wp.full(shape, value)`
  - Add optional `device` argument to `wp.empty_like()`, `wp.zeros_like()`, `wp.full_like()`, and `wp.clone()`
  - Add `indexedarray` methods `.zero_()`, `.fill_()`, and `.assign()`
  - Fix `indexedarray` methods `.numpy()` and `.list()`
  - Fix `array.list()` to work with arrays of any Warp data type
  - Fix `array.list()` synchronization issue with CUDA arrays
  - `array.numpy()` called on an array of structs returns a structured NumPy array with named fields
  - Improve the performance of creating arrays
- Fix for `Error: No module named 'omni.warp.core'` when running some Kit configurations (e.g.: stubgen)
- Fix for `wp.struct` instance address being included in module content hash
- Fix codegen with overridden function names
- Fix for kernel hashing so it occurs after code generation and before loading to fix a bug with stale kernel cache
- Fix for `wp.BVH.refit()` when executed on the CPU
- Fix adjoint of `wp.struct` constructor
- Fix element accessors for `wp.float16` vectors and matrices in Python
- Fix `wp.float16` members in structs
- Remove deprecated `wp.ScopedCudaGuard()`, please use `wp.ScopedDevice()` instead

## [0.9.0] - 2023-06-01

- Add support for in-place modifications to vector, matrix, and struct types inside kernels (will warn during backward pass with `wp.verbose` if using gradients)
- Add support for step-through VSCode debugging of kernel code with standalone LLVM compiler, see `wp.breakpoint()`, and `walkthrough_debug.py`
- Add support for default values on built-in functions
- Add support for multi-valued `@wp.func` functions
- Add support for `pass`, `continue`, and `break` statements
- Add missing `__sincos_stret` symbol for macOS
- Add support for gradient propagation through `wp.Mesh.points`, and other cases where arrays are passed to native functions
- Add support for Python `@` operator as an alias for `wp.matmul()`
- Add XPBD support for particle-particle collision
- Add support for individual particle radii: `ModelBuilder.add_particle` has a new `radius` argument, `Model.particle_radius` is now a Warp array
- Add per-particle flags as a `Model.particle_flags` Warp array, introduce `PARTICLE_FLAG_ACTIVE` to define whether a particle is being simulated and participates in contact dynamics
- Add support for Python bitwise operators `&`, `|`, `~`, `<<`, `>>`
- Switch to using standalone LLVM compiler by default for `cpu` devices
- Split `omni.warp` into `omni.warp.core` for Omniverse applications that want to use the Warp Python module with minimal additional dependencies
- Disable kernel gradient generation by default inside Omniverse for improved compile times
- Fix for bounds checking on element access of vector/matrix types
- Fix for stream initialization when a custom (non-primary) external CUDA context has been set on the calling thread
- Fix for duplicate `@wp.struct` registration during hot reload
- Fix for array `unot()` operator so kernel writers can use `if not array:` syntax
- Fix for case where dynamic loops are nested within unrolled loops
- Change `wp.hash_grid_point_id()` now returns -1 if the `wp.HashGrid` has not been reserved before
- Deprecate `wp.Model.soft_contact_distance` which is now replaced by `wp.Model.particle_radius`
- Deprecate single scalar particle radius (should be a per-particle array)

## 0.8.2 - 2023-04-21

- Add `ModelBuilder.soft_contact_max` to control the maximum number of soft contacts that can be registered. Use `Model.allocate_soft_contacts(new_count)` to change count on existing `Model` objects.
- Add support for `bool` parameters
- Add support for logical boolean operators with `int` types
- Fix for `wp.quat()` default constructor
- Fix conditional reassignments
- Add sign determination using angle weighted normal version of `wp.mesh_query_point()` as `wp.mesh_query_sign_normal()`
- Add sign determination using winding number of `wp.mesh_query_point()` as `wp.mesh_query_sign_winding_number()`
- Add query point without sign determination `wp.mesh_query_no_sign()`

## 0.8.1 - 2023-04-13

- Fix for regression when passing flattened numeric lists as matrix arguments to kernels
- Fix for regressions when passing `wp.struct` types with uninitialized (`None`) member attributes

## 0.8.0 - 2023-04-05

- Add `Texture Write` node for updating dynamic RTX textures from Warp kernels / nodes
- Add multi-dimensional kernel support to Warp Kernel Node
- Add `wp.load_module()` to pre-load specific modules (pass `recursive=True` to load recursively)
- Add `wp.poisson()` for sampling Poisson distributions
- Add support for UsdPhysics schema see `wp.sim.parse_usd()`
- Add XPBD rigid body implementation plus diff. simulation examples
- Add support for standalone CPU compilation (no host-compiler) with LLVM backed, enable with `--standalone` build option
- Add support for per-timer color in `wp.ScopedTimer()`
- Add support for row-based construction of matrix types outside of kernels
- Add support for setting and getting row vectors for Python matrices, see `matrix.get_row()`, `matrix.set_row()`
- Add support for instantiating `wp.struct` types within kernels
- Add support for indexed arrays, `slice = array[indices]` will now generate a sparse slice of array data
- Add support for generic kernel params, use `def compute(param: Any):`
- Add support for `with wp.ScopedDevice("cuda") as device:` syntax (same for `wp.ScopedStream()`, `wp.Tape()`)
- Add support for creating custom length vector/matrices inside kernels, see `wp.vector()`, and `wp.matrix()`
- Add support for creating identity matrices in kernels with, e.g.: `I = wp.identity(n=3, dtype=float)`
- Add support for unary plus operator (`wp.pos()`)
- Add support for `wp.constant` variables to be used directly in Python without having to use `.val` member
- Add support for nested `wp.struct` types
- Add support for returning `wp.struct` from functions
- Add `--quick` build for faster local dev. iteration (uses a reduced set of SASS arches)
- Add optional `requires_grad` parameter to `wp.from_torch()` to override gradient allocation
- Add type hints for generic vector / matrix types in Python stubs
- Add support for custom user function recording in `wp.Tape()`
- Add support for registering CUTLASS `wp.matmul()` with tape backward pass
- Add support for grids with > 2^31 threads (each dimension may be up to INT_MAX in length)
- Add CPU fallback for `wp.matmul()`
- Optimizations for `wp.launch()`, up to 3x faster launches in common cases
- Fix `wp.randf()` conversion to float to reduce bias for uniform sampling
- Fix capture of `wp.func` and `wp.constant` types from inside Python closures
- Fix for CUDA on WSL
- Fix for matrices in structs
- Fix for transpose indexing for some non-square matrices
- Enable Python faulthandler by default
- Update to VS2019

### Breaking Changes

- `wp.constant` variables can now be treated as their true type, accessing the underlying value through `constant.val` is no longer supported
- `wp.sim.model.ground_plane` is now a `wp.array` to support gradient, users should call `builder.set_ground_plane()` to create the ground 
- `wp.sim` capsule, cones, and cylinders are now aligned with the default USD up-axis

## 0.7.2 - 2023-02-15

- Reduce test time for vec/math types
- Clean-up CUDA disabled build pipeline
- Remove extension.gen.toml to make Kit packages Python version independent
- Handle additional cases for array indexing inside Python

## 0.7.1 - 2023-02-14

- Disabling some slow tests for Kit
- Make unit tests run on first GPU only by default

## [0.7.0] - 2023-02-13

- Add support for arbitrary length / type vector and matrices e.g.: `wp.vec(length=7, dtype=wp.float16)`, see `wp.vec()`, and `wp.mat()`
- Add support for `array.flatten()`, `array.reshape()`, and `array.view()` with NumPy semantics
- Add support for slicing `wp.array` types in Python
- Add `wp.from_ptr()` helper to construct arrays from an existing allocation
- Add support for `break` statements in ranged-for and while loops (backward pass support currently not implemented)
- Add built-in mathematic constants, see `wp.pi`, `wp.e`, `wp.log2e`, etc.
- Add built-in conversion between degrees and radians, see `wp.degrees()`, `wp.radians()`
- Add security pop-up for Kernel Node
- Improve error handling for kernel return values

## 0.6.3 - 2023-01-31

- Add DLPack utilities, see `wp.from_dlpack()`, `wp.to_dlpack()`
- Add Jax utilities, see `wp.from_jax()`, `wp.to_jax()`, `wp.device_from_jax()`, `wp.device_to_jax()`
- Fix for Linux Kit extensions OM-80132, OM-80133

## 0.6.2 - 2023-01-19

- Updated `wp.from_torch()` to support more data types
- Updated `wp.from_torch()` to automatically determine the target Warp data type if not specified
- Updated `wp.from_torch()` to support non-contiguous tensors with arbitrary strides
- Add CUTLASS integration for dense GEMMs, see `wp.matmul()` and `wp.matmul_batched()`
- Add QR and Eigen decompositions for `mat33` types, see `wp.qr3()`, and `wp.eig3()`
- Add default (zero) constructors for matrix types
- Add a flag to suppress all output except errors and warnings (set `wp.config.quiet = True`)
- Skip recompilation when Kernel Node attributes are edited
- Allow optional attributes for Kernel Node
- Allow disabling backward pass code-gen on a per-kernel basis, use `@wp.kernel(enable_backward=False)`
- Replace Python `imp` package with `importlib`
- Fix for quaternion slerp gradients (`wp.quat_slerp()`)

## 0.6.1 - 2022-12-05

- Fix for non-CUDA builds
- Fix strides computation in array_t constructor, fixes a bug with accessing mesh indices through mesh.indices[]
- Disable backward pass code generation for kernel node (4-6x faster compilation)
- Switch to linbuild for universal Linux binaries (affects TeamCity builds only)

## 0.6.0 - 2022-11-28

- Add support for CUDA streams, see `wp.Stream`, `wp.get_stream()`, `wp.set_stream()`, `wp.synchronize_stream()`, `wp.ScopedStream`
- Add support for CUDA events, see `wp.Event`, `wp.record_event()`, `wp.wait_event()`, `wp.wait_stream()`, `wp.Stream.record_event()`, `wp.Stream.wait_event()`, `wp.Stream.wait_stream()`
- Add support for PyTorch stream interop, see `wp.stream_from_torch()`, `wp.stream_to_torch()`
- Add support for allocating host arrays in pinned memory for asynchronous data transfers, use `wp.array(..., pinned=True)` (default is non-pinned)
- Add support for direct conversions between all scalar types, e.g.: `x = wp.uint8(wp.float64(3.0))`
- Add per-module option to enable fast math, use `wp.set_module_options({"fast_math": True})`, fast math is now *disabled* by default
- Add support for generating CUBIN kernels instead of PTX on systems with older drivers
- Add user preference options for CUDA kernel output ("ptx" or "cubin", e.g.: `wp.config.cuda_output = "ptx"` or per-module `wp.set_module_options({"cuda_output": "ptx"})`)
- Add kernel node for OmniGraph
- Add `wp.quat_slerp()`, `wp.quat_to_axis_angle()`, `wp.rotate_rodriquez()` and adjoints for all remaining quaternion operations
- Add support for unrolling for-loops when range is a `wp.constant`
- Add support for arithmetic operators on built-in vector / matrix types outside of `wp.kernel`
- Add support for multiple solution variables in `wp.optim` Adam optimization
- Add nested attribute support for `wp.struct` attributes
- Add missing adjoint implementations for spatial math types, and document all functions with missing adjoints
- Add support for retrieving NanoVDB tiles and voxel size, see `wp.Volume.get_tiles()`, and `wp.Volume.get_voxel_size()`
- Add support for store operations on integer NanoVDB volumes, see `wp.volume_store_i()`
- Expose `wp.Mesh` points, indices, as arrays inside kernels, see `wp.mesh_get()`
- Optimizations for `wp.array` construction, 2-3x faster on average
- Optimizations for URDF import
- Fix various deployment issues by statically linking with all CUDA libs
- Update warp.so/warp.dll to CUDA Toolkit 11.5

## 0.5.1 - 2022-11-01

- Fix for unit tests in Kit

## [0.5.0] - 2022-10-31

- Add smoothed particle hydrodynamics (SPH) example, see `example_sph.py`
- Add support for accessing `array.shape` inside kernels, e.g.: `width = arr.shape[0]`
- Add dependency tracking to hot-reload modules if dependencies were modified
- Add lazy acquisition of CUDA kernel contexts (save ~300Mb of GPU memory in MGPU environments)
- Add BVH object, see `wp.Bvh` and `bvh_query_ray()`, `bvh_query_aabb()` functions
- Add component index operations for `spatial_vector`, `spatial_matrix` types
- Add `wp.lerp()` and `wp.smoothstep()` builtins
- Add `wp.optim` module with implementation of the Adam optimizer for float and vector types
- Add support for transient Python modules (fix for Houdini integration)
- Add `wp.length_sq()`, `wp.trace()` for vector / matrix types respectively
- Add missing adjoints for `wp.quat_rpy()`, `wp.determinant()`
- Add `wp.atomic_min()`, `wp.atomic_max()` operators
- Add vectorized version of `wp.sim.model.add_cloth_mesh()`
- Add NVDB volume allocation API, see `wp.Volume.allocate()`, and `wp.Volume.allocate_by_tiles()`
- Add NVDB volume write methods, see `wp.volume_store_i()`, `wp.volume_store_f()`, `wp.volume_store_v()`
- Add MGPU documentation
- Add example showing how to compute Jacobian of multiple environments in parallel, see `example_jacobian_ik.py`
- Add `wp.Tape.zero()` support for `wp.struct` types
- Make SampleBrowser an optional dependency for Kit extension
- Make `wp.Mesh` object accept both 1d and 2d arrays of face vertex indices
- Fix for reloading of class member kernel / function definitions using `importlib.reload()`
- Fix for hashing of `wp.constants()` not invalidating kernels
- Fix for reload when multiple `.ptx` versions are present
- Improved error reporting during code-gen

## [0.4.3] - 2022-09-20

- Update all samples to use GPU interop path by default
- Fix for arrays > 2GB in length
- Add support for per-vertex USD mesh colors with `wp.render` class

## 0.4.2 - 2022-09-07

- Register Warp samples to the sample browser in Kit
- Add NDEBUG flag to release mode kernel builds
- Fix for particle solver node when using a large number of particles
- Fix for broken cameras in Warp sample scenes

## 0.4.1 - 2022-08-30

- Add geometry sampling methods, see `wp.sample_unit_cube()`, `wp.sample_unit_disk()`, etc
- Add `wp.lower_bound()` for searching sorted arrays
- Add an option for disabling code-gen of backward pass to improve compilation times, see `wp.set_module_options({"enable_backward": False})`, True by default
- Fix for using Warp from Script Editor or when module does not have a `__file__` attribute
- Fix for hot reload of modules containing `wp.func()` definitions
- Fix for debug flags not being set correctly on CUDA when `wp.config.mode == "debug"`, this enables bounds checking on CUDA kernels in debug mode
- Fix for code gen of functions that do not return a value

## 0.4.0 - 2022-08-09

- Fix for FP16 conversions on GPUs without hardware support
- Fix for `runtime = None` errors when reloading the Warp module
- Fix for PTX architecture version when running with older drivers, see `wp.config.ptx_target_arch`
- Fix for USD imports from `__init__.py`, defer them to individual functions that need them
- Fix for robustness issues with sign determination for `wp.mesh_query_point()`
- Fix for `wp.HashGrid` memory leak when creating/destroying grids
- Add CUDA version checks for toolkit and driver
- Add support for cross-module `@wp.struct` references
- Support running even if CUDA initialization failed, use `wp.is_cuda_available()` to check availability
- Statically linking with the CUDA runtime library to avoid deployment issues

### Breaking Changes

- Removed `wp.runtime` reference from the top-level module, as it should be considered private

## 0.3.2 - 2022-07-19

- Remove Torch import from `__init__.py`, defer import to `wp.from_torch()`, `wp.to_torch()`

## [0.3.1] - 2022-07-12

- Fix for marching cubes reallocation after initialization
- Add support for closest point between line segment tests, see `wp.closest_point_edge_edge()` builtin
- Add support for per-triangle elasticity coefficients in simulation, see `wp.sim.ModelBuilder.add_cloth_mesh()`
- Add support for specifying default device, see `wp.set_device()`, `wp.get_device()`, `wp.ScopedDevice`
- Add support for multiple GPUs (e.g., `"cuda:0"`, `"cuda:1"`), see `wp.get_cuda_devices()`, `wp.get_cuda_device_count()`, `wp.get_cuda_device()`
- Add support for explicitly targeting the current CUDA context using device alias `"cuda"`
- Add support for using arbitrary external CUDA contexts, see `wp.map_cuda_device()`, `wp.unmap_cuda_device()`
- Add PyTorch device aliasing functions, see `wp.device_from_torch()`, `wp.device_to_torch()`

### Breaking Changes

- A CUDA device is used by default, if available (aligned with `wp.get_preferred_device()`)
- `wp.ScopedCudaGuard` is deprecated, use `wp.ScopedDevice` instead
- `wp.synchronize()` now synchronizes all devices; for finer-grained control, use `wp.synchronize_device()`
- Device alias `"cuda"` now refers to the current CUDA context, rather than a specific device like `"cuda:0"` or `"cuda:1"`

## 0.3.0 - 2022-07-08

- Add support for FP16 storage type, see `wp.float16`
- Add support for per-dimension byte strides, see `wp.array.strides`
- Add support for passing Python classes as kernel arguments, see `@wp.struct` decorator
- Add additional bounds checks for builtin matrix types
- Add additional floating point checks, see `wp.config.verify_fp`
- Add interleaved user source with generated code to aid debugging
- Add generalized GPU marching cubes implementation, see `wp.MarchingCubes` class
- Add additional scalar*matrix vector operators
- Add support for retrieving a single row from builtin types, e.g.: `r = m33[i]`
- Add  `wp.log2()` and `wp.log10()` builtins
- Add support for quickly instancing `wp.sim.ModelBuilder` objects to improve env. creation performance for RL
- Remove custom CUB version and improve compatibility with CUDA 11.7
- Fix to preserve external user-gradients when calling `wp.Tape.zero()`
- Fix to only allocate gradient of a Torch tensor if `requires_grad=True`
- Fix for missing `wp.mat22` constructor adjoint
- Fix for ray-cast precision in edge case on GPU (watertightness issue)
- Fix for kernel hot-reload when definition changes
- Fix for NVCC warnings on Linux
- Fix for generated function names when kernels are defined as class functions
- Fix for reload of generated CPU kernel code on Linux
- Fix for example scripts to output USD at 60 timecodes per-second (better Kit compatibility)

## [0.2.3] - 2022-06-13

- Fix for incorrect 4d array bounds checking
- Fix for `wp.constant` changes not updating module hash
- Fix for stale CUDA kernel cache when CPU kernels launched first
- Array gradients are now allocated along with the arrays and accessible as `wp.array.grad`, users should take care to always call `wp.Tape.zero()` to clear gradients between different invocations of `wp.Tape.backward()`
- Added `wp.array.fill_()` to set all entries to a scalar value (4-byte values only currently)

### Breaking Changes

- Tape `capture` option has been removed, users can now capture tapes inside existing CUDA graphs (e.g.: inside Torch)
- Scalar loss arrays should now explicitly set `requires_grad=True` at creation time

## 0.2.2 - 2022-05-30

- Fix for `from import *` inside Warp initialization
- Fix for body space velocity when using deforming Mesh objects with scale
- Fix for noise gradient discontinuities affecting `wp.curlnoise()`
- Fix for `wp.from_torch()` to correctly preserve shape
- Fix for URDF parser incorrectly passing density to scale parameter
- Optimizations for startup time from 3s -> 0.3s
- Add support for custom kernel cache location, Warp will now store generated binaries in the user's application directory
- Add support for cross-module function references, e.g.: call another modules @wp.func functions
- Add support for overloading `@wp.func` functions based on argument type
- Add support for calling built-in functions directly from Python interpreter outside kernels (experimental)
- Add support for auto-complete and docstring lookup for builtins in IDEs like VSCode, PyCharm, etc
- Add support for doing partial array copies, see `wp.copy()` for details
- Add support for accessing mesh data directly in kernels, see `wp.mesh_get_point()`, `wp.mesh_get_index()`, `wp.mesh_eval_face_normal()`
- Change to only compile for targets where kernel is launched (e.g.: will not compile CPU unless explicitly requested)

### Breaking Changes

- Builtin methods such as `wp.quat_identity()` now call the Warp native implementation directly and will return a `wp.quat` object instead of NumPy array
- NumPy implementations of many builtin methods have been moved to `wp.utils` and will be deprecated
- Local `@wp.func` functions should not be namespaced when called, e.g.: previously `wp.myfunc()` would work even if `myfunc()` was not a builtin
- Removed `wp.rpy2quat()`, please use `wp.quat_rpy()` instead

## 0.2.1 - 2022-05-11

- Fix for unit tests in Kit

## [0.2.0] - 2022-05-02

### Warp Core

- Fix for unrolling loops with negative bounds
- Fix for unresolved symbol `hash_grid_build_device()` not found when lib is compiled without CUDA support
- Fix for failure to load nvrtc-builtins64_113.dll when user has a newer CUDA toolkit installed on their machine
- Fix for conversion of Torch tensors to `wp.array` with a vector dtype (incorrect row count)
- Fix for `warp.dll` not found on some Windows installations
- Fix for macOS builds on Clang 13.x
- Fix for step-through debugging of kernels on Linux
- Add argument type checking for user defined `@wp.func` functions
- Add support for custom iterable types, supports ranges, hash grid, and mesh query objects
- Add support for multi-dimensional arrays, for example use `x = array[i,j,k]` syntax to address a 3-dimensional array
- Add support for multi-dimensional kernel launches, use `launch(kernel, dim=(i,j,k), ...` and `i,j,k = wp.tid()` to obtain thread indices
- Add support for bounds-checking array memory accesses in debug mode, use `wp.config.mode = "debug"` to enable
- Add support for differentiating through dynamic and nested for-loops
- Add support for evaluating MLP neural network layers inside kernels with custom activation functions, see `wp.mlp()`
- Add additional NVDB sampling methods and adjoints, see `wp.volume_sample_i()`, `wp.volume_sample_f()`, and `wp.volume_sample_vec()`
- Add support for loading zlib compressed NVDB volumes, see `wp.Volume.load_from_nvdb()`
- Add support for triangle intersection testing, see `wp.intersect_tri_tri()`
- Add support for NVTX profile zones in `wp.ScopedTimer()`
- Add support for additional transform and quaternion math operations, see `wp.inverse()`, `wp.quat_to_matrix()`, `wp.quat_from_matrix()`
- Add fast math (`--fast-math`) to kernel compilation by default
- Add `wp.torch` import by default (if PyTorch is installed)

### Warp Kit

- Add Kit menu for browsing Warp documentation and example scenes under 'Window->Warp'
- Fix for OgnParticleSolver.py example when collider is coming from Read Prim into Bundle node

### Warp Sim

- Fix for joint attachment forces
- Fix for URDF importer and floating base support
- Add examples showing how to use differentiable forward kinematics to solve inverse kinematics
- Add examples for URDF cartpole and quadruped simulation

### Breaking Changes

- `wp.volume_sample_world()` is now replaced by `wp.volume_sample_f/i/vec()` which operate in index (local) space. Users should use `wp.volume_world_to_index()` to transform points from world space to index space before sampling.
- `wp.mlp()` expects multi-dimensional arrays instead of one-dimensional arrays for inference, all other semantics remain the same as earlier versions of this API.
- `wp.array.length` member has been removed, please use `wp.array.shape` to access array dimensions, or use `wp.array.size` to get total element count
- Marking `dense_gemm()`, `dense_chol()`, etc methods as experimental until we revisit them

## 0.1.25 - 2022-03-20

- Add support for class methods to be Warp kernels
- Add HashGrid reserve() so it can be used with CUDA graphs
- Add support for CUDA graph capture of tape forward/backward passes
- Add support for Python 3.8.x and 3.9.x
- Add hyperbolic trigonometric functions, see `wp.tanh()`, `wp.sinh()`, `wp.cosh()`
- Add support for floored division on integer types
- Move tests into core library so they can be run in Kit environment

## 0.1.24 - 2022-03-03

### Warp Core

- Add NanoVDB support, see `wp.volume_sample*()` methods
- Add support for reading compile-time constants in kernels, see `wp.constant()`
- Add support for __cuda_array_interface__ protocol for zero-copy interop with PyTorch, see `wp.torch.to_torch()`
- Add support for additional numeric types, i8, u8, i16, u16, etc
- Add better checks for device strings during allocation / launch
- Add support for sampling random numbers with a normal distribution, see `wp.randn()`
- Upgrade to CUDA 11.3
- Update example scenes to Kit 103.1
- Deduce array dtype from np.array when one is not provided
- Fix for ranged for loops with negative step sizes
- Fix for 3d and 4d spherical gradient distributions

## 0.1.23 - 2022-02-17

### Warp Core

- Fix for generated code folder being removed during Showroom installation
- Fix for macOS support
- Fix for dynamic for-loop code gen edge case
- Add procedural noise primitives, see `wp.noise()`, `wp.pnoise()`, `wp.curlnoise()`
- Move simulation helpers our of test into `wp.sim` module

## 0.1.22 - 2022-02-14

### Warp Core

- Fix for .so reloading on Linux
- Fix for while loop code-gen in some edge cases
- Add rounding functions `wp.round()`, `wp.rint()`, `wp.trunc()`, `wp.floor()`, `wp.ceil()`
- Add support for printing strings and formatted strings from kernels
- Add MSVC compiler version detection and require minimum

### Warp Sim

- Add support for universal and compound joint types

## 0.1.21 - 2022-01-19

### Warp Core

- Fix for exception on shutdown in empty `wp.array` objects
- Fix for hot reload of CPU kernels in Kit
- Add hash grid primitive for point-based spatial queries, see `wp.hash_grid_query()`, `wp.hash_grid_query_next()`
- Add new PRNG methods using PCG-based generators, see `wp.rand_init()`, `wp.randf()`, `wp.randi()`
- Add support for AABB mesh queries, see `wp.mesh_query_aabb()`, `wp.mesh_query_aabb_next()`
- Add support for all Python `range()` loop variants
- Add builtin vec2 type and additional math operators, `wp.pow()`, `wp.tan()`, `wp.atan()`, `wp.atan2()`
- Remove dependency on CUDA driver library at build time
- Remove unused NVRTC binary dependencies (50mb smaller Linux distribution)

### Warp Sim

- Bundle import of multiple shapes for simulation nodes
- New OgnParticleVolume node for sampling shapes -> particles
- New OgnParticleSolver node for DEM style granular materials

## 0.1.20 - 2021-11-02

- Updates to the ripple solver for GTC (support for multiple colliders, buoyancy, etc)

## 0.1.19 - 2021-10-15

- Publish from 2021.3 to avoid omni.graph database incompatibilities

## 0.1.18 - 2021-10-08

- Enable Linux support (tested on 20.04)

## 0.1.17 - 2021-09-30

- Fix for 3x3 SVD adjoint
- Fix for A6000 GPU (bump compute model to sm_52 minimum)
- Fix for .dll unload on rebuild
- Fix for possible array destruction warnings on shutdown
- Rename spatial_transform -> transform
- Documentation update

## 0.1.16 - 2021-09-06

- Fix for case where simple assignments (a = b) incorrectly generated reference rather than value copy
- Handle passing zero-length (empty) arrays to kernels

## 0.1.15 - 2021-09-03

- Add additional math library functions (asin, etc)
- Add builtin 3x3 SVD support
- Add support for named constants (True, False, None)
- Add support for if/else statements (differentiable)
- Add custom memset kernel to avoid CPU overhead of cudaMemset()
- Add rigid body joint model to `wp.sim` (based on Brax)
- Add Linux, MacOS support in core library
- Fix for incorrectly treating pure assignment as reference instead of value copy
- Removes the need to transfer array to CPU before numpy conversion (will be done implicitly)
- Update the example OgnRipple wave equation solver to use bundles

## 0.1.14 - 2021-08-09

- Fix for out-of-bounds memory access in CUDA BVH
- Better error checking after kernel launches (use `wp.config.verify_cuda=True`)
- Fix for vec3 normalize adjoint code

## 0.1.13 - 2021-07-29

- Remove OgnShrinkWrap.py test node

## 0.1.12 - 2021-07-29

- Switch to Woop et al.'s watertight ray-tri intersection test
- Disable --fast-math in CUDA compilation step for improved precision

## 0.1.11 - 2021-07-28

- Fix for `wp.mesh_query_ray()` returning incorrect t-value

## 0.1.10 - 2021-07-28

- Fix for OV extension fwatcher filters to avoid hot-reload loop due to OGN regeneration

## 0.1.9 - 2021-07-21

- Fix for loading sibling DLL paths
- Better type checking for built-in function arguments
- Added runtime docs, can now list all builtins using `wp.print_builtins()`

## 0.1.8 - 2021-07-14

- Fix for hot-reload of CUDA kernels
- Add Tape object for replaying differentiable kernels
- Add helpers for Torch interop (convert `torch.Tensor` to `wp.Array`)

## 0.1.7 - 2021-07-05

- Switch to NVRTC for CUDA runtime
- Allow running without host compiler
- Disable asserts in kernel release mode (small perf. improvement)

## 0.1.6 - 2021-06-14

- Look for CUDA toolchain in target-deps

## 0.1.5 - 2021-06-14

- Rename OgLang -> Warp
- Improve CUDA environment error checking
- Clean-up some logging, add verbose mode (`wp.config.verbose`)

## 0.1.4 - 2021-06-10

- Add support for mesh raycast

## 0.1.3 - 2021-06-09

- Add support for unary negation operator
- Add support for mutating variables during dynamic loops (non-differentiable)
- Add support for in-place operators
- Improve kernel cache start up times (avoids adjointing before cache check)
- Update README.md with requirements / examples

## 0.1.2 - 2021-06-03

- Add support for querying mesh velocities
- Add CUDA graph support, see `wp.capture_begin()`, `wp.capture_end()`, `wp.capture_launch()`
- Add explicit initialization phase, `wp.init()`
- Add variational Euler solver (sim)
- Add contact caching, switch to nonlinear friction model (sim)

- Fix for Linux/macOS support

## 0.1.1 - 2021-05-18

- Fix bug with conflicting CUDA contexts

## 0.1.0 - 2021-05-17

- Initial publish for alpha testing

[Unreleased]: https://github.com/NVIDIA/warp/compare/v1.7.1...HEAD
[1.7.1]: https://github.com/NVIDIA/warp/releases/tag/v1.7.1
[1.7.0]: https://github.com/NVIDIA/warp/releases/tag/v1.7.0
[1.6.2]: https://github.com/NVIDIA/warp/releases/tag/v1.6.2
[1.6.1]: https://github.com/NVIDIA/warp/releases/tag/v1.6.1
[1.6.0]: https://github.com/NVIDIA/warp/releases/tag/v1.6.0
[1.5.1]: https://github.com/NVIDIA/warp/releases/tag/v1.5.1
[1.5.0]: https://github.com/NVIDIA/warp/releases/tag/v1.5.0
[1.4.2]: https://github.com/NVIDIA/warp/releases/tag/v1.4.2
[1.4.1]: https://github.com/NVIDIA/warp/releases/tag/v1.4.1
[1.4.0]: https://github.com/NVIDIA/warp/releases/tag/v1.4.0
[1.3.3]: https://github.com/NVIDIA/warp/releases/tag/v1.3.3
[1.3.2]: https://github.com/NVIDIA/warp/releases/tag/v1.3.2
[1.3.1]: https://github.com/NVIDIA/warp/releases/tag/v1.3.1
[1.3.0]: https://github.com/NVIDIA/warp/releases/tag/v1.3.0
[1.2.2]: https://github.com/NVIDIA/warp/releases/tag/v1.2.2
[1.2.1]: https://github.com/NVIDIA/warp/releases/tag/v1.2.1
[1.2.0]: https://github.com/NVIDIA/warp/releases/tag/v1.2.0
[1.1.0]: https://github.com/NVIDIA/warp/releases/tag/v1.1.0
[1.0.2]: https://github.com/NVIDIA/warp/releases/tag/v1.0.2
[1.0.1]: https://github.com/NVIDIA/warp/releases/tag/v1.0.1
[1.0.0]: https://github.com/NVIDIA/warp/releases/tag/v1.0.0
[0.15.1]: https://github.com/NVIDIA/warp/releases/tag/v0.15.1
[0.15.0]: https://github.com/NVIDIA/warp/releases/tag/v0.15.0
[0.13.0]: https://github.com/NVIDIA/warp/releases/tag/v0.13.0
[0.11.0]: https://github.com/NVIDIA/warp/releases/tag/v0.11.0
[1.0.0-beta.6]: https://github.com/NVIDIA/warp/releases/tag/v1.0.0-beta.6
[1.0.0-beta.5]: https://github.com/NVIDIA/warp/releases/tag/v1.0.0-beta.5
[0.10.1]: https://github.com/NVIDIA/warp/releases/tag/v0.10.1
[0.9.0]: https://github.com/NVIDIA/warp/releases/tag/v0.9.0
[0.7.0]: https://github.com/NVIDIA/warp/releases/tag/v0.7.0
[0.5.0]: https://github.com/NVIDIA/warp/releases/tag/v0.5.0
[0.4.3]: https://github.com/NVIDIA/warp/releases/tag/v0.4.3
[0.3.1]: https://github.com/NVIDIA/warp/releases/tag/v0.3.1
[0.2.3]: https://github.com/NVIDIA/warp/releases/tag/v0.2.3
[0.2.0]: https://github.com/NVIDIA/warp/releases/tag/v0.2.0<|MERGE_RESOLUTION|>--- conflicted
+++ resolved
@@ -57,11 +57,8 @@
 - Fix 2D tile load when source array and tile have incompatible strides
   ([GH-688](https://github.com/NVIDIA/warp/issues/688)).
 - Fixed inconsistency in orientation of 2D geometry side normals ([GH-629](https://github.com/NVIDIA/warp/issues/629)).
-<<<<<<< HEAD
 - Fixed `wp.svd2()` with duplicate singular values and improved accuracy ([GH-679](https://github.com/NVIDIA/warp/issues/679)).
-=======
 - Fix text rendering in OpenGLRenderer ([GH-704](https://github.com/NVIDIA/warp/issues/629)).
->>>>>>> bd0b95ab
 
 ## [1.7.1] - 2025-04-30
 
