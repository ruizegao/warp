--- conflicted
+++ resolved
@@ -4,7 +4,6 @@
 
 ### Added
 
-<<<<<<< HEAD
 ### Changed
 
 - Relax the integer types expected when indexing arrays.
@@ -15,7 +14,6 @@
 - Fix robustness to very low desired tolerance in `wp.fem.utils.symmetric_eigenvalues_qr`
 - Fix invalid code generation error messages when nesting dynamic and static for-loops
 - Fix caching of kernels with static expressions
-=======
 - Expose a `reversed()` built-in for iterators.
 
 ### Changed
@@ -24,7 +22,6 @@
 
 - Fix `iter_reverse()` not working as expected for ranges with steps other than 1 ([GH-311](https://github.com/NVIDIA/warp/issues/311)).
 
->>>>>>> 00eea466
 
 ## [1.4.0] - 2024-10-01
 
