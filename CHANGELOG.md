# CHANGELOG

## [Upcoming Release] - 2024-??

- Rename function `plot_kernel_jacobians` to `jacobian_plot` in `autograd` module.
- Add support for fp64 `atomic_add`, `atomic_max`, and `atomic_min` ([GH-284](https://github.com/NVIDIA/warp/issues/284)).
- Add support for stream priorities to hint to the device that it should process pending work
  in high-priority streams over pending work in low-priority streams when possible
  ([docs](https://nvidia.github.io/warp/modules/concurrency.html#stream-priorities)).
- Add `wp.mod()` for vector types ([GH-282](https://github.com/NVIDIA/warp/issues/282)).
- Expose the modulo operator `%` to Python's runtime scalar and vector types.
- Add support for local vec/mat/quat component gradient tracking in backwards mode.
- Add support for quaternion indexing (e.g. `q.w`).
- Add support for default argument values for user functions decorated with `wp.func`.
- Fix for `wp.func` erroring out when defining a `Tuple` as a return type hint ([GH-302](https://github.com/NVIDIA/warp/issues/302)).
<<<<<<< HEAD
- Fix array in-place op (`+=`, `-=`) adjoints to compute gradients correctly in the backwards pass.
- `wp.sim.Model.edge_indices` now includes boundary edges
=======
- Allow shadowing builtin functions ([GH-308](https://github.com/NVIDIA/warp/issues/308))
>>>>>>> fdc0afff

## [1.3.3] - 2024-09-04

- Bug fixes
  - Fix an aliasing issue with zero-copy array initialization from NumPy introduced in Warp 1.3.0.
  - Fix `wp.Volume.load_from_numpy()` behavior when `bg_value` is a sequence of values.

## [1.3.2] - 2024-08-30

- Bug fixes
  - Fix accuracy of 3x3 SVD ``wp.svd3`` with fp64 numbers ([GH-281](https://github.com/NVIDIA/warp/issues/281)).
  - Fix module hashing when a kernel argument contained a struct array ([GH-287](https://github.com/NVIDIA/warp/issues/287)).
  - Fix a bug in `wp.bvh_query_ray()` where the direction instead of the reciprocal direction was used
  ([GH-288](https://github.com/NVIDIA/warp/issues/288)).
  - Fix errors when launching a CUDA graph after a module is reloaded. Modules that were used during graph capture
    will no longer be unloaded before the graph is released.
  - Fix a bug in `wp.sim.collide.triangle_closest_point_barycentric()` where the returned barycentric coordinates may be
    incorrect when the closest point lies on an edge.
  - Fix 32-bit overflow when array shape is specified using `np.int32`.
  - Fix handling of integer indices in the `input_output_mask` argument to `autograd.jacobian` and
    `autograd.jacobian_fd` ([GH-289](https://github.com/NVIDIA/warp/issues/289)).
  - Fix `ModelBuilder.collapse_fixed_joints()` to correctly update the body centers of mass and the
    `ModelBuilder.articulation_start` array.
  - Fix precedence of closure constants over global constants.
  - Fix quadrature point indexing in `wp.fem.ExplicitQuadrature` (regression from 1.3.0).
- Documentation improvements
  - Add missing return types for built-in functions.
  - Clarify that atomic operations also return the previous value.
  - Clarify that `wp.bvh_query_aabb()` returns parts that overlap the bounding volume.
- Fix a bug in `wp.bvh_query_aabb()` ([GH-288](https://github.com/NVIDIA/warp/issues/288)).
- Fix an aliasing issue with zero-copy array initialization from numpy introduced in 1.3.0
- Fix a bug in `wp.sim.collide.triangle_closest_point_barycentric()` where the returned barycentric coordinates may be incorrect when the closest point lies on an edge.
- Unexposed `wp.rand*()`, `wp.sample*()`, and `wp.poisson()` from Python's runtime.

## [1.3.1] - 2024-07-27

- Remove `wp.synchronize()` from PyTorch autograd function example
- `Tape.check_kernel_array_access()` and `Tape.reset_array_read_flags()` are now private methods.
- Fix reporting unmatched argument types

## [1.3.0] - 2024-07-25

- Warp Core improvements
  - Update to CUDA 12.x by default (requires NVIDIA driver 525 or newer), please see [README.md](https://github.com/nvidia/warp?tab=readme-ov-file#installing) for commands to install CUDA 11.x binaries for older drivers
  - Add information to the module load print outs to indicate whether a module was
  compiled `(compiled)`, loaded from the cache `(cached)`, or was unable to be
  loaded `(error)`.
  - `wp.config.verbose = True` now also prints out a message upon the entry to a `wp.ScopedTimer`.
  - Add `wp.clear_kernel_cache()` to the public API. This is equivalent to `wp.build.clear_kernel_cache()`.
  - Add code-completion support for `wp.config` variables.
  - Remove usage of a static task (thread) index for CPU kernels to address multithreading concerns ([GH-224](https://github.com/NVIDIA/warp/issues/224))
  - Improve error messages for unsupported Python operations such as sequence construction in kernels
  - Update `wp.matmul()` CPU fallback to use dtype explicitly in `np.matmul()` call
  - Add support for PEP 563's `from __future__ import annotations` ([GH-256](https://github.com/NVIDIA/warp/issues/256)).
  - Allow passing external arrays/tensors to `wp.launch()` directly via `__cuda_array_interface__` and `__array_interface__`, up to 2.5x faster conversion from PyTorch
  - Add faster Torch interop path using `return_ctype` argument to `wp.from_torch()`
  - Handle incompatible CUDA driver versions gracefully
  - Add `wp.abs()` and `wp.sign()` for vector types
  - Expose scalar arithmetic operators to Python's runtime (e.g.: `wp.float16(1.23) * wp.float16(2.34)`)
  - Add support for creating volumes with anisotropic transforms
  - Allow users to pass function arguments by keyword in a kernel using standard Python calling semantics
  - Add additional documentation and examples demonstrating `wp.copy()`, `wp.clone()`, and `array.assign()` differentiability
  - Add `__new__()` methods for all class `__del__()` methods to handle when a class instance is created but not instantiated before garbage collection
  - Implement the assignment operator for `wp.quat`
  - Make the geometry-related built-ins available only from within kernels
  - Rename the API-facing query types to remove their `_t` suffix: `wp.BVHQuery`, `wp.HashGridQuery`, `wp.MeshQueryAABB`, `wp.MeshQueryPoint`, and `wp.MeshQueryRay`
  - Add `wp.array(ptr=...)` to allow initializing arrays from pointer addresses inside of kernels ([GH-206](https://github.com/NVIDIA/warp/issues/206))

- `warp.autograd` improvements:
  - New `warp.autograd` module with utility functions `gradcheck()`, `jacobian()`, and `jacobian_fd()` for debugging kernel Jacobians ([docs](https://nvidia.github.io/warp/modules/differentiability.html#measuring-gradient-accuracy))
  - Add array overwrite detection, if `wp.config.verify_autograd_array_access` is true in-place operations on arrays on the Tape that could break gradient computation will be detected ([docs](https://nvidia.github.io/warp/modules/differentiability.html#array-overwrite-tracking))
  - Fix bug where modification of `@wp.func_replay` functions and native snippets would not trigger module recompilation
  - Add documentation for dynamic loop autograd limitations

- `warp.sim` improvements:
  - Improve memory usage and performance for rigid body contact handling when `self.rigid_mesh_contact_max` is zero (default behavior).
  - The `mask` argument to `wp.sim.eval_fk()` now accepts both integer and boolean arrays to mask articulations.
  - Fix handling of `ModelBuilder.joint_act` in `ModelBuilder.collapse_fixed_joints()` (affected floating-base systems)
  - Fix and improve implementation of `ModelBuilder.plot_articulation()` to visualize the articulation tree of a rigid-body mechanism
  - Fix ShapeInstancer `__new__()` method (missing instance return and `*args` parameter)
  - Fix handling of `upaxis` variable in `ModelBuilder` and the rendering thereof in `OpenGLRenderer`

- `warp.sparse` improvements:
  - Sparse matrix allocations (from `bsr_from_triplets()`, `bsr_axpy()`, etc.) can now be captured in CUDA graphs; exact number of non-zeros can be optionally requested asynchronously.
  - `bsr_assign()` now supports changing block shape (including CSR/BSR conversions)
  - Add Python operator overloads for common sparse matrix operations, e.g `A += 0.5 * B`, `y = x @ C`

- `warp.fem` new features and fixes:
  - Support for variable number of nodes per element
  - Global `wp.fem.lookup()` operator now supports `wp.fem.Tetmesh` and `wp.fem.Trimesh2D` geometries
  - Simplified defining custom subdomains (`wp.fem.Subdomain`), free-slip boundary conditions
  - New field types: `wp.fem.UniformField`, `wp.fem.ImplicitField` and `wp.fem.NonconformingField`
  - New `streamlines`, `magnetostatics` and `nonconforming_contact` examples, updated `mixed_elasticity` to use a nonlinear model
  - Function spaces can now export VTK-compatible cells for visualization
  - Fixed edge cases with NanoVDB function spaces
  - Fixed differentiability of `wp.fem.PicQuadrature` w.r.t. positions and measures

## [1.2.2] - 2024-07-04

- Support for NumPy >= 2.0

## [1.2.1] - 2024-06-14

- Fix generic function caching
- Fix Warp not being initialized when constructing arrays with `wp.array()`
- Fix `wp.is_mempool_access_supported()` not resolving the provided device arguments to `wp.context.Device`

## [1.2.0] - 2024-06-06

- Add a not-a-number floating-point constant that can be used as `wp.NAN` or `wp.nan`.
- Add `wp.isnan()`, `wp.isinf()`, and `wp.isfinite()` for scalars, vectors, matrices, etc.
- Improve kernel cache reuse by hashing just the local module constants. Previously, a
  module's hash was affected by all `wp.constant()` variables declared in a Warp program.
- Revised module compilation process to allow multiple processes to use the same kernel cache directory.
  Cached kernels will now be stored in hash-specific subdirectory.
- Add runtime checks for `wp.MarchingCubes` on field dimensions and size
- Fix memory leak in `wp.Mesh` BVH ([GH-225](https://github.com/NVIDIA/warp/issues/225))
- Use C++17 when building the Warp library and user kernels
- Increase PTX target architecture up to `sm_75` (from `sm_70`), enabling Turing ISA features
- Extended NanoVDB support (see `warp.Volume`):
  - Add support for data-agnostic index grids, allocation at voxel granularity
  - New `wp.volume_lookup_index()`, `wp.volume_sample_index()` and generic `wp.volume_sample()`/`wp.volume_lookup()`/`wp.volume_store()` kernel-level functions
  - Zero-copy aliasing of in-memory grids, support for multi-grid buffers
  - Grid introspection and blind data access capabilities
  - `warp.fem` can now work directly on NanoVDB grids using `warp.fem.Nanogrid`
  - Fixed `wp.volume_sample_v()` and `wp.volume_store_*()` adjoints
  - Prevent `wp.volume_store()` from overwriting grid background values
- Improve validation of user-provided fields and values in `warp.fem`
- Support headless rendering of `wp.render.OpenGLRenderer` via `pyglet.options["headless"] = True`
- `wp.render.RegisteredGLBuffer` can fall back to CPU-bound copying if CUDA/OpenGL interop is not available
- Clarify terms for external contributions, please see CONTRIBUTING.md for details
- Improve performance of `wp.sparse.bsr_mm()` by ~5x on benchmark problems
- Fix for XPBD incorrectly indexing into of joint actuations `joint_act` arrays
- Fix for mass matrix gradients computation in `wp.sim.FeatherstoneIntegrator()`
- Fix for handling of `--msvc_path` in build scripts
- Fix for `wp.copy()` params to record dest and src offset parameters on `wp.Tape()`
- Fix for `wp.randn()` to ensure return values are finite
- Fix for slicing of arrays with gradients in kernels
- Fix for function overload caching, ensure module is rebuilt if any function overloads are modified
- Fix for handling of `bool` types in generic kernels
- Publish CUDA 12.5 binaries for Hopper support, see https://github.com/nvidia/warp?tab=readme-ov-file#installing for details

## [1.1.1] - 2024-05-24

- `wp.init()` is no longer required to be called explicitly and will be performed on first call to the API
- Speed up `omni.warp.core`'s startup time

## [1.1.0] - 2024-05-09

- Support returning a value from `@wp.func_native` CUDA functions using type hints
- Improved differentiability of the `wp.sim.FeatherstoneIntegrator`
- Fix gradient propagation for rigid body contacts in `wp.sim.collide()`
- Added support for event-based timing, see `wp.ScopedTimer()`
- Added Tape visualization and debugging functions, see `wp.Tape.visualize()`
- Support constructing Warp arrays from objects that define the `__cuda_array_interface__` attribute
- Support copying a struct to another device, use `struct.to(device)` to migrate struct arrays
- Allow rigid shapes to not have any collisions with other shapes in `wp.sim.Model`
- Change default test behavior to test redundant GPUs (up to 2x)
- Test each example in an individual subprocess
- Polish and optimize various examples and tests
- Allow non-contiguous point arrays to be passed to `wp.HashGrid.build()`
- Upgrade LLVM to 18.1.3 for from-source builds and Linux x86-64 builds
- Build DLL source code as C++17 and require GCC 9.4 as a minimum
- Array clone, assign, and copy are now differentiable
- Use `Ruff` for formatting and linting
- Various documentation improvements (infinity, math constants, etc.)
- Improve URDF importer, handle joint armature
- Allow builtins.bool to be used in Warp data structures
- Use external gradient arrays in backward passes when passed to `wp.launch()`
- Add Conjugate Residual linear solver, see `wp.optim.linear.cr()`
- Fix propagation of gradients on aliased copy of variables in kernels
- Facilitate debugging and speed up `import warp` by eliminating raising any exceptions
- Improve support for nested vec/mat assignments in structs
- Recommend Python 3.9 or higher, which is required for JAX and soon PyTorch.
- Support gradient propagation for indexing sliced multi-dimensional arrays, i.e. `a[i][j]` vs. `a[i, j]`
- Provide an informative message if setting DLL C-types failed, instructing to try rebuilding the library

## [1.0.3] - 2024-04-17

- Add a `support_level` entry to the configuration file of the extensions

## [1.0.2] - 2024-03-22

- Make examples runnable from any location
- Fix the examples not running directly from their Python file
- Add the example gallery to the documentation
- Update `README.md` examples USD location
- Update `example_graph_capture.py` description

## [1.0.1] - 2024-03-15

- Document Device `total_memory` and `free_memory`
- Documentation for allocators, streams, peer access, and generics
- Changed example output directory to current working directory
- Added `python -m warp.examples.browse` for browsing the examples folder
- Print where the USD stage file is being saved
- Added `examples/optim/example_walker.py` sample
- Make the drone example not specific to USD
- Reduce the time taken to run some examples
- Optimise rendering points with a single colour
- Clarify an error message around needing USD
- Raise exception when module is unloaded during graph capture
- Added `wp.synchronize_event()` for blocking the host thread until a recorded event completes
- Flush C print buffers when ending `stdout` capture
- Remove more unneeded CUTLASS files
- Allow setting mempool release threshold as a fractional value

## [1.0.0] - 2024-03-07

- Add `FeatherstoneIntegrator` which provides more stable simulation of articulated rigid body dynamics in generalized coordinates (`State.joint_q` and `State.joint_qd`)
- Introduce `warp.sim.Control` struct to store control inputs for simulations (optional, by default the `Model` control inputs are used as before); integrators now have a different simulation signature: `integrator.simulate(model: Model, state_in: State, state_out: State, dt: float, control: Control)`
- `joint_act` can now behave in 3 modes: with `joint_axis_mode` set to `JOINT_MODE_FORCE` it behaves as a force/torque, with `JOINT_MODE_VELOCITY` it behaves as a velocity target, and with `JOINT_MODE_POSITION` it behaves as a position target; `joint_target` has been removed
- Add adhesive contact to Euler integrators via `Model.shape_materials.ka` which controls the contact distance at which the adhesive force is applied
- Improve handling of visual/collision shapes in URDF importer so visual shapes are not involved in contact dynamics
- Experimental JAX kernel callback support
- Improve module load exception message
- Add `wp.ScopedCapture`
- Removing `enable_backward` warning for callables
- Copy docstrings and annotations from wrapped kernels, functions, structs

## [0.15.1] - 2024-03-05

- Add examples assets to the wheel packages
- Fix broken image link in documentation
- Fix codegen for custom grad functions calling their respective forward functions
- Fix custom grad function handling for functions that have no outputs
- Fix issues when `wp.config.quiet = True`

## [0.15.0] - 2024-03-04

- Add thumbnails to examples gallery
- Apply colored lighting to examples
- Moved `examples` directory under `warp/`
- Add example usage to `python -m warp.tests --help`
- Adding `torch.autograd.function` example + docs
- Add error-checking to array shapes during creation
- Adding `example_graph_capture`
- Add a Diffsim Example of a Drone
- Fix `verify_fp` causing compiler errors and support CPU kernels
- Fix to enable `matmul` to be called in CUDA graph capture
- Enable mempools by default
- Update `wp.launch` to support tuple args
- Fix BiCGSTAB and GMRES producing NaNs when converging early
- Fix warning about backward codegen being disabled in `test_fem`
- Fix `assert_np_equal` when NaN's and tolerance are involved
- Improve error message to discern between CUDA being disabled or not supported
- Support cross-module functions with user-defined gradients
- Suppress superfluous CUDA error when ending capture after errors
- Make output during initialization atomic
- Add `warp.config.max_unroll`, fix custom gradient unrolling
- Support native replay snippets using `@wp.func_native(snippet, replay_snippet=replay_snippet)`
- Look for the CUDA Toolkit in default locations if the `CUDA_PATH` environment variable or `--cuda_path` build option are not used
- Added `wp.ones()` to efficiently create one-initialized arrays
- Rename `wp.config.graph_capture_module_load_default` to `wp.config.enable_graph_capture_module_load_by_default`

## [0.14.0] - 2024-02-19

- Add support for CUDA pooled (stream-ordered) allocators
  - Support memory allocation during graph capture
  - Support copying non-contiguous CUDA arrays during graph capture
  - Improved memory allocation/deallocation performance with pooled allocators
  - Use `wp.config.enable_mempools_at_init` to enable pooled allocators during Warp initialization (if supported)
  - `wp.is_mempool_supported()` - check if a device supports pooled allocators
  - `wp.is_mempool_enabled()`, `wp.set_mempool_enabled()` - enable or disable pooled allocators per device
  - `wp.set_mempool_release_threshold()`, `wp.get_mempool_release_threshold()` - configure memory pool release threshold
- Add support for direct memory access between devices
  - Improved peer-to-peer memory transfer performance if access is enabled
  - Caveat: enabling peer access may impact memory allocation/deallocation performance and increase memory consumption
  - `wp.is_peer_access_supported()` - check if the memory of a device can be accessed by a peer device
  - `wp.is_peer_access_enabled()`, `wp.set_peer_access_enabled()` - manage peer access for memory allocated using default CUDA allocators
  - `wp.is_mempool_access_supported()` - check if the memory pool of a device can be accessed by a peer device
  - `wp.is_mempool_access_enabled()`, `wp.set_mempool_access_enabled()` - manage access for memory allocated using pooled CUDA allocators
- Refined stream synchronization semantics
  - `wp.ScopedStream` can synchronize with the previous stream on entry and/or exit (only sync on entry by default)
  - Functions taking an optional stream argument do no implicit synchronization for max performance (e.g., `wp.copy()`, `wp.launch()`, `wp.capture_launch()`)
- Support for passing a custom `deleter` argument when constructing arrays
  - Deprecation of `owner` argument - use `deleter` to transfer ownership
- Optimizations for various core API functions (e.g., `wp.zeros()`, `wp.full()`, and more)
- Fix `wp.matmul()` to always use the correct CUDA context
- Fix memory leak in BSR transpose
- Fix stream synchronization issues when copying non-contiguous arrays
- API change: `wp.matmul()` no longer accepts a device as a parameter; instead, it infers the correct device from the arrays being multiplied
- Updated DLPack utilities to the latest published standard
  - External arrays can be imported into Warp directly, e.g., `wp.from_dlpack(external_array)`
  - Warp arrays can be exported to consumer frameworks directly, e.g., `jax.dlpack.from_dlpack(warp_array)`
  - Added CUDA stream synchronization for CUDA arrays
  - The original DLPack protocol can still be used for better performance when stream synchronization is not required, see interoperability docs for details
  - `warp.to_dlpack()` is about 3-4x faster in common cases
  - `warp.from_dlpack()` is about 2x faster when called with a DLPack capsule
  - Fixed a small CPU memory leak related to DLPack interop
- Improved performance of creating arrays

## [0.13.1] - 2024-02-22

- Ensure that the results from the `Noise Deform` are deterministic across different Kit sessions

## [0.13.0] - 2024-02-16

- Update the license to *NVIDIA Software License*, allowing commercial use (see `LICENSE.md`)
- Add `CONTRIBUTING.md` guidelines (for NVIDIA employees)
- Hash CUDA `snippet` and `adj_snippet` strings to fix caching
- Fix `build_docs.py` on Windows
- Add missing `.py` extension to `warp/tests/walkthrough_debug`
- Allow `wp.bool` usage in vector and matrix types

## [0.12.0] - 2024-02-05

- Add a warning when the `enable_backward` setting is set to `False` upon calling `wp.Tape.backward()`
- Fix kernels not being recompiled as expected when defined using a closure
- Change the kernel cache appauthor subdirectory to just "NVIDIA"
- Ensure that gradients attached to PyTorch tensors have compatible strides when calling `wp.from_torch()`
- Add a `Noise Deform` node for OmniGraph that deforms points using a perlin/curl noise

## [0.11.0] - 2024-01-23

- Re-release 1.0.0-beta.7 as a non-pre-release 0.11.0 version so it gets selected by `pip install warp-lang`.
- Introducing a new versioning and release process, detailed in `PACKAGING.md` and resembling that of [Python itself](https://devguide.python.org/developer-workflow/development-cycle/#devcycle):
  - The 0.11 release(s) can be found on the `release-0.11` branch.
  - Point releases (if any) go on the same minor release branch and only contain bug fixes, not new features.
  - The `public` branch, previously used to merge releases into and corresponding with the GitHub `main` branch, is retired.

## [1.0.0-beta.7] - 2024-01-23

- Ensure captures are always enclosed in `try`/`finally`
- Only include .py files from the warp subdirectory into wheel packages
- Fix an extension's sample node failing at parsing some version numbers
- Allow examples to run without USD when possible
- Add a setting to disable the main Warp menu in Kit
- Add iterative linear solvers, see `wp.optim.linear.cg`, `wp.optim.linear.bicgstab`, `wp.optim.linear.gmres`, and `wp.optim.linear.LinearOperator`
- Improve error messages around global variables
- Improve error messages around mat/vec assignments
- Support conversion of scalars to native/ctypes, e.g.: `float(wp.float32(1.23))` or `ctypes.c_float(wp.float32(1.23))`
- Add a constant for infinity, see `wp.inf`
- Add a FAQ entry about array assignments
- Add a mass spring cage diff simulation example, see `examples/example_diffsim_mass_spring_cage.py`
- Add `-s`, `--suite` option for only running tests belonging to the given suites
- Fix common spelling mistakes
- Fix indentation of generated code
- Show deprecation warnings only once
- Improve `wp.render.OpenGLRenderer`
- Create the extension's symlink to the *core library* at runtime
- Fix some built-ins failing to compile the backward pass when nested inside if/else blocks
- Update examples with the new variants of the mesh query built-ins
- Fix type members that weren't zero-initialized
- Fix missing adjoint function for `wp.mesh_query_ray()`

## [1.0.0-beta.6] - 2024-01-10

- Do not create CPU copy of grad array when calling `array.numpy()`
- Fix `assert_np_equal()` bug
- Support Linux AArch64 platforms, including Jetson/Tegra devices
- Add parallel testing runner (invoke with `python -m warp.tests`, use `warp/tests/unittest_serial.py` for serial testing)
- Fix support for function calls in `range()`
- `wp.matmul()` adjoints now accumulate
- Expand available operators (e.g. vector @ matrix, scalar as dividend) and improve support for calling native built-ins
- Fix multi-gpu synchronization issue in `sparse.py`
- Add depth rendering to `wp.render.OpenGLRenderer`, document `wp.render`
- Make `wp.atomic_min()`, `wp.atomic_max()` differentiable
- Fix error reporting using the exact source segment
- Add user-friendly mesh query overloads, returning a struct instead of overwriting parameters
- Address multiple differentiability issues
- Fix backpropagation for returning array element references
- Support passing the return value to adjoints
- Add point basis space and explicit point-based quadrature for `wp.fem`
- Support overriding the LLVM project source directory path using `build_lib.py --build_llvm --llvm_source_path=`
- Fix the error message for accessing non-existing attributes
- Flatten faces array for Mesh constructor in URDF parser

## [1.0.0-beta.5] - 2023-11-22

- Fix for kernel caching when function argument types change
- Fix code-gen ordering of dependent structs
- Fix for `wp.Mesh` build on MGPU systems
- Fix for name clash bug with adjoint code: https://github.com/NVIDIA/warp/issues/154
- Add `wp.frac()` for returning the fractional part of a floating point value
- Add support for custom native CUDA snippets using `@wp.func_native` decorator
- Add support for batched matmul with batch size > 2^16-1
- Add support for transposed CUTLASS `wp.matmul()` and additional error checking
- Add support for quad and hex meshes in `wp.fem`
- Detect and warn when C++ runtime doesn't match compiler during build, e.g.: ``libstdc++.so.6: version `GLIBCXX_3.4.30' not found``
- Documentation update for `wp.BVH`
- Documentation and simplified API for runtime kernel specialization `wp.Kernel`

## [1.0.0-beta.4] - 2023-11-01

- Add `wp.cbrt()` for cube root calculation
- Add `wp.mesh_furthest_point_no_sign()` to compute furthest point on a surface from a query point
- Add support for GPU BVH builds, 10-100x faster than CPU builds for large meshes
- Add support for chained comparisons, i.e.: `0 < x < 2`
- Add support for running `wp.fem` examples headless
- Fix for unit test determinism
- Fix for possible GC collection of array during graph capture
- Fix for `wp.utils.array_sum()` output initialization when used with vector types
- Coverage and documentation updates

## [1.0.0-beta.3] - 2023-10-19

- Add support for code coverage scans (test_coverage.py), coverage at 85% in `omni.warp.core`
- Add support for named component access for vector types, e.g.: `a = v.x`
- Add support for lvalue expressions, e.g.: `array[i] += b`
- Add casting constructors for matrix and vector types
- Add support for `type()` operator that can be used to return type inside kernels
- Add support for grid-stride kernels to support kernels with > 2^31-1 thread blocks
- Fix for multi-process initialization warnings
- Fix alignment issues with empty `wp.struct`
- Fix for return statement warning with tuple-returning functions
- Fix for `wp.batched_matmul()` registering the wrong function in the Tape
- Fix and document for `wp.sim` forward + inverse kinematics
- Fix for `wp.func` to return a default value if function does not return on all control paths
- Refactor `wp.fem` support for new basis functions, decoupled function spaces
- Optimizations for `wp.noise` functions, up to 10x faster in most cases
- Optimizations for `type_size_in_bytes()` used in array construction'

### Breaking Changes

- To support grid-stride kernels, `wp.tid()` can no longer be called inside `wp.func` functions.

## [1.0.0-beta.2] - 2023-09-01

- Fix for passing bool into `wp.func` functions
- Fix for deprecation warnings appearing on `stderr`, now redirected to `stdout`
- Fix for using `for i in wp.hash_grid_query(..)` syntax

## [1.0.0-beta.1] - 2023-08-29

- Fix for `wp.float16` being passed as kernel arguments
- Fix for compile errors with kernels using structs in backward pass
- Fix for `wp.Mesh.refit()` not being CUDA graph capturable due to synchronous temp. allocs
- Fix for dynamic texture example flickering / MGPU crashes demo in Kit by reusing `ui.DynamicImageProvider` instances
- Fix for a regression that disabled bundle change tracking in samples
- Fix for incorrect surface velocities when meshes are deforming in `OgnClothSimulate`
- Fix for incorrect lower-case when setting USD stage "up_axis" in examples
- Fix for incompatible gradient types when wrapping PyTorch tensor as a vector or matrix type
- Fix for adding open edges when building cloth constraints from meshes in `wp.sim.ModelBuilder.add_cloth_mesh()`
- Add support for `wp.fabricarray` to directly access Fabric data from Warp kernels, see https://docs.omniverse.nvidia.com/kit/docs/usdrt/latest/docs/usdrt_prim_selection.html for examples
- Add support for user defined gradient functions, see `@wp.func_replay`, and `@wp.func_grad` decorators
- Add support for more OG attribute types in `omni.warp.from_omni_graph()`
- Add support for creating NanoVDB `wp.Volume` objects from dense NumPy arrays
- Add support for `wp.volume_sample_grad_f()` which returns the value + gradient efficiently from an NVDB volume
- Add support for LLVM fp16 intrinsics for half-precision arithmetic
- Add implementation of stochastic gradient descent, see `wp.optim.SGD`
- Add `wp.fem` framework for solving weak-form PDE problems (see https://nvidia.github.io/warp/modules/fem.html)
- Optimizations for `omni.warp` extension load time (2.2s to 625ms cold start)
- Make all `omni.ui` dependencies optional so that Warp unit tests can run headless
- Deprecation of `wp.tid()` outside of kernel functions, users should pass `tid()` values to `wp.func` functions explicitly
- Deprecation of `wp.sim.Model.flatten()` for returning all contained tensors from the model
- Add support for clamping particle max velocity in `wp.sim.Model.particle_max_velocity`
- Remove dependency on `urdfpy` package, improve MJCF parser handling of default values

## [0.10.1] - 2023-07-25

- Fix for large multidimensional kernel launches (> 2^32 threads)
- Fix for module hashing with generics
- Fix for unrolling loops with break or continue statements (will skip unrolling)
- Fix for passing boolean arguments to build_lib.py (previously ignored)
- Fix build warnings on Linux
- Fix for creating array of structs from NumPy structured array
- Fix for regression on kernel load times in Kit when using `wp.sim`
- Update `wp.array.reshape()` to handle `-1` dimensions
- Update margin used by for mesh queries when using `wp.sim.create_soft_body_contacts()`
- Improvements to gradient handling with `wp.from_torch()`, `wp.to_torch()` plus documentation

## [0.10.0] - 2023-07-05

- Add support for macOS universal binaries (x86 + aarch64) for M1+ support
- Add additional methods for SDF generation please see the following new methods:
  - `wp.mesh_query_point_nosign()` - closest point query with no sign determination
  - `wp.mesh_query_point_sign_normal()` - closest point query with sign from angle-weighted normal
  - `wp.mesh_query_point_sign_winding_number()` - closest point query with fast winding number sign determination
- Add CSR/BSR sparse matrix support, see `wp.sparse` module:
  - `wp.sparse.BsrMatrix`
  - `wp.sparse.bsr_zeros()`, `wp.sparse.bsr_set_from_triplets()` for construction
  - `wp.sparse.bsr_mm()`, `wp.sparse_bsr_mv()` for matrix-matrix and matrix-vector products respectively
- Add array-wide utilities:
  - `wp.utils.array_scan()` - prefix sum (inclusive or exclusive)
  - `wp.utils.array_sum()` - sum across array
  - `wp.utils.radix_sort_pairs()` - in-place radix sort (key,value) pairs
- Add support for calling `@wp.func` functions from Python (outside of kernel scope)
- Add support for recording kernel launches using a `wp.Launch` object that can be replayed with low overhead, use `wp.launch(..., record_cmd=True)` to generate a command object
- Optimizations for `wp.struct` kernel arguments, up to 20x faster launches for kernels with large structs or number of params
- Refresh USD samples to use bundle based workflow + change tracking
- Add Python API for manipulating mesh and point bundle data in OmniGraph, see `omni.warp.nodes` module, see `omni.warp.nodes.mesh_create_bundle()`, `omni.warp.nodes.mesh_get_points()`, etc
- Improvements to `wp.array`:
  - Fix a number of array methods misbehaving with empty arrays
  - Fix a number of bugs and memory leaks related to gradient arrays
  - Fix array construction when creating arrays in pinned memory from a data source in pageable memory
  - `wp.empty()` no longer zeroes-out memory and returns an uninitialized array, as intended
  - `array.zero_()` and `array.fill_()` work with non-contiguous arrays
  - Support wrapping non-contiguous NumPy arrays without a copy
  - Support preserving the outer dimensions of NumPy arrays when wrapping them as Warp arrays of vector or matrix types
  - Improve PyTorch and DLPack interop with Warp arrays of arbitrary vectors and matrices
  - `array.fill_()` can now take lists or other sequences when filling arrays of vectors or matrices, e.g. `arr.fill_([[1, 2], [3, 4]])`
  - `array.fill_()` now works with arrays of structs (pass a struct instance)
  - `wp.copy()` gracefully handles copying between non-contiguous arrays on different devices
  - Add `wp.full()` and `wp.full_like()`, e.g., `a = wp.full(shape, value)`
  - Add optional `device` argument to `wp.empty_like()`, `wp.zeros_like()`, `wp.full_like()`, and `wp.clone()`
  - Add `indexedarray` methods `.zero_()`, `.fill_()`, and `.assign()`
  - Fix `indexedarray` methods `.numpy()` and `.list()`
  - Fix `array.list()` to work with arrays of any Warp data type
  - Fix `array.list()` synchronization issue with CUDA arrays
  - `array.numpy()` called on an array of structs returns a structured NumPy array with named fields
  - Improve the performance of creating arrays
- Fix for `Error: No module named 'omni.warp.core'` when running some Kit configurations (e.g.: stubgen)
- Fix for `wp.struct` instance address being included in module content hash
- Fix codegen with overridden function names
- Fix for kernel hashing so it occurs after code generation and before loading to fix a bug with stale kernel cache
- Fix for `wp.BVH.refit()` when executed on the CPU
- Fix adjoint of `wp.struct` constructor
- Fix element accessors for `wp.float16` vectors and matrices in Python
- Fix `wp.float16` members in structs
- Remove deprecated `wp.ScopedCudaGuard()`, please use `wp.ScopedDevice()` instead

## [0.9.0] - 2023-06-01

- Add support for in-place modifications to vector, matrix, and struct types inside kernels (will warn during backward pass with `wp.verbose` if using gradients)
- Add support for step-through VSCode debugging of kernel code with standalone LLVM compiler, see `wp.breakpoint()`, and `walkthrough_debug.py`
- Add support for default values on built-in functions
- Add support for multi-valued `@wp.func` functions
- Add support for `pass`, `continue`, and `break` statements
- Add missing `__sincos_stret` symbol for macOS
- Add support for gradient propagation through `wp.Mesh.points`, and other cases where arrays are passed to native functions
- Add support for Python `@` operator as an alias for `wp.matmul()`
- Add XPBD support for particle-particle collision
- Add support for individual particle radii: `ModelBuilder.add_particle` has a new `radius` argument, `Model.particle_radius` is now a Warp array
- Add per-particle flags as a `Model.particle_flags` Warp array, introduce `PARTICLE_FLAG_ACTIVE` to define whether a particle is being simulated and participates in contact dynamics
- Add support for Python bitwise operators `&`, `|`, `~`, `<<`, `>>`
- Switch to using standalone LLVM compiler by default for `cpu` devices
- Split `omni.warp` into `omni.warp.core` for Omniverse applications that want to use the Warp Python module with minimal additional dependencies
- Disable kernel gradient generation by default inside Omniverse for improved compile times
- Fix for bounds checking on element access of vector/matrix types
- Fix for stream initialization when a custom (non-primary) external CUDA context has been set on the calling thread
- Fix for duplicate `@wp.struct` registration during hot reload
- Fix for array `unot()` operator so kernel writers can use `if not array:` syntax
- Fix for case where dynamic loops are nested within unrolled loops
- Change `wp.hash_grid_point_id()` now returns -1 if the `wp.HashGrid` has not been reserved before
- Deprecate `wp.Model.soft_contact_distance` which is now replaced by `wp.Model.particle_radius`
- Deprecate single scalar particle radius (should be a per-particle array)

## [0.8.2] - 2023-04-21

- Add `ModelBuilder.soft_contact_max` to control the maximum number of soft contacts that can be registered. Use `Model.allocate_soft_contacts(new_count)` to change count on existing `Model` objects.
- Add support for `bool` parameters
- Add support for logical boolean operators with `int` types
- Fix for `wp.quat()` default constructor
- Fix conditional reassignments
- Add sign determination using angle weighted normal version of `wp.mesh_query_point()` as `wp.mesh_query_sign_normal()`
- Add sign determination using winding number of `wp.mesh_query_point()` as `wp.mesh_query_sign_winding_number()`
- Add query point without sign determination `wp.mesh_query_no_sign()`

## [0.8.1] - 2023-04-13

- Fix for regression when passing flattened numeric lists as matrix arguments to kernels
- Fix for regressions when passing `wp.struct` types with uninitialized (`None`) member attributes

## [0.8.0] - 2023-04-05

- Add `Texture Write` node for updating dynamic RTX textures from Warp kernels / nodes
- Add multi-dimensional kernel support to Warp Kernel Node
- Add `wp.load_module()` to pre-load specific modules (pass `recursive=True` to load recursively)
- Add `wp.poisson()` for sampling Poisson distributions
- Add support for UsdPhysics schema see `wp.sim.parse_usd()`
- Add XPBD rigid body implementation plus diff. simulation examples
- Add support for standalone CPU compilation (no host-compiler) with LLVM backed, enable with `--standalone` build option
- Add support for per-timer color in `wp.ScopedTimer()`
- Add support for row-based construction of matrix types outside of kernels
- Add support for setting and getting row vectors for Python matrices, see `matrix.get_row()`, `matrix.set_row()`
- Add support for instantiating `wp.struct` types within kernels
- Add support for indexed arrays, `slice = array[indices]` will now generate a sparse slice of array data
- Add support for generic kernel params, use `def compute(param: Any):`
- Add support for `with wp.ScopedDevice("cuda") as device:` syntax (same for `wp.ScopedStream()`, `wp.Tape()`)
- Add support for creating custom length vector/matrices inside kernels, see `wp.vector()`, and `wp.matrix()`
- Add support for creating identity matrices in kernels with, e.g.: `I = wp.identity(n=3, dtype=float)`
- Add support for unary plus operator (`wp.pos()`)
- Add support for `wp.constant` variables to be used directly in Python without having to use `.val` member
- Add support for nested `wp.struct` types
- Add support for returning `wp.struct` from functions
- Add `--quick` build for faster local dev. iteration (uses a reduced set of SASS arches)
- Add optional `requires_grad` parameter to `wp.from_torch()` to override gradient allocation
- Add type hints for generic vector / matrix types in Python stubs
- Add support for custom user function recording in `wp.Tape()`
- Add support for registering CUTLASS `wp.matmul()` with tape backward pass
- Add support for grids with > 2^31 threads (each dimension may be up to INT_MAX in length)
- Add CPU fallback for `wp.matmul()`
- Optimizations for `wp.launch()`, up to 3x faster launches in common cases
- Fix `wp.randf()` conversion to float to reduce bias for uniform sampling
- Fix capture of `wp.func` and `wp.constant` types from inside Python closures
- Fix for CUDA on WSL
- Fix for matrices in structs
- Fix for transpose indexing for some non-square matrices
- Enable Python faulthandler by default
- Update to VS2019

### Breaking Changes

- `wp.constant` variables can now be treated as their true type, accessing the underlying value through `constant.val` is no longer supported
- `wp.sim.model.ground_plane` is now a `wp.array` to support gradient, users should call `builder.set_ground_plane()` to create the ground 
- `wp.sim` capsule, cones, and cylinders are now aligned with the default USD up-axis

## [0.7.2] - 2023-02-15

- Reduce test time for vec/math types
- Clean-up CUDA disabled build pipeline
- Remove extension.gen.toml to make Kit packages Python version independent
- Handle additional cases for array indexing inside Python

## [0.7.1] - 2023-02-14

- Disabling some slow tests for Kit
- Make unit tests run on first GPU only by default

## [0.7.0] - 2023-02-13

- Add support for arbitrary length / type vector and matrices e.g.: `wp.vec(length=7, dtype=wp.float16)`, see `wp.vec()`, and `wp.mat()`
- Add support for `array.flatten()`, `array.reshape()`, and `array.view()` with NumPy semantics
- Add support for slicing `wp.array` types in Python
- Add `wp.from_ptr()` helper to construct arrays from an existing allocation
- Add support for `break` statements in ranged-for and while loops (backward pass support currently not implemented)
- Add built-in mathematic constants, see `wp.pi`, `wp.e`, `wp.log2e`, etc.
- Add built-in conversion between degrees and radians, see `wp.degrees()`, `wp.radians()`
- Add security pop-up for Kernel Node
- Improve error handling for kernel return values

## [0.6.3] - 2023-01-31

- Add DLPack utilities, see `wp.from_dlpack()`, `wp.to_dlpack()`
- Add Jax utilities, see `wp.from_jax()`, `wp.to_jax()`, `wp.device_from_jax()`, `wp.device_to_jax()`
- Fix for Linux Kit extensions OM-80132, OM-80133

## [0.6.2] - 2023-01-19

- Updated `wp.from_torch()` to support more data types
- Updated `wp.from_torch()` to automatically determine the target Warp data type if not specified
- Updated `wp.from_torch()` to support non-contiguous tensors with arbitrary strides
- Add CUTLASS integration for dense GEMMs, see `wp.matmul()` and `wp.matmul_batched()`
- Add QR and Eigen decompositions for `mat33` types, see `wp.qr3()`, and `wp.eig3()`
- Add default (zero) constructors for matrix types
- Add a flag to suppress all output except errors and warnings (set `wp.config.quiet = True`)
- Skip recompilation when Kernel Node attributes are edited
- Allow optional attributes for Kernel Node
- Allow disabling backward pass code-gen on a per-kernel basis, use `@wp.kernel(enable_backward=False)`
- Replace Python `imp` package with `importlib`
- Fix for quaternion slerp gradients (`wp.quat_slerp()`)

## [0.6.1] - 2022-12-05

- Fix for non-CUDA builds
- Fix strides computation in array_t constructor, fixes a bug with accessing mesh indices through mesh.indices[]
- Disable backward pass code generation for kernel node (4-6x faster compilation)
- Switch to linbuild for universal Linux binaries (affects TeamCity builds only)

## [0.6.0] - 2022-11-28

- Add support for CUDA streams, see `wp.Stream`, `wp.get_stream()`, `wp.set_stream()`, `wp.synchronize_stream()`, `wp.ScopedStream`
- Add support for CUDA events, see `wp.Event`, `wp.record_event()`, `wp.wait_event()`, `wp.wait_stream()`, `wp.Stream.record_event()`, `wp.Stream.wait_event()`, `wp.Stream.wait_stream()`
- Add support for PyTorch stream interop, see `wp.stream_from_torch()`, `wp.stream_to_torch()`
- Add support for allocating host arrays in pinned memory for asynchronous data transfers, use `wp.array(..., pinned=True)` (default is non-pinned)
- Add support for direct conversions between all scalar types, e.g.: `x = wp.uint8(wp.float64(3.0))`
- Add per-module option to enable fast math, use `wp.set_module_options({"fast_math": True})`, fast math is now *disabled* by default
- Add support for generating CUBIN kernels instead of PTX on systems with older drivers
- Add user preference options for CUDA kernel output ("ptx" or "cubin", e.g.: `wp.config.cuda_output = "ptx"` or per-module `wp.set_module_options({"cuda_output": "ptx"})`)
- Add kernel node for OmniGraph
- Add `wp.quat_slerp()`, `wp.quat_to_axis_angle()`, `wp.rotate_rodriquez()` and adjoints for all remaining quaternion operations
- Add support for unrolling for-loops when range is a `wp.constant`
- Add support for arithmetic operators on built-in vector / matrix types outside of `wp.kernel`
- Add support for multiple solution variables in `wp.optim` Adam optimization
- Add nested attribute support for `wp.struct` attributes
- Add missing adjoint implementations for spatial math types, and document all functions with missing adjoints
- Add support for retrieving NanoVDB tiles and voxel size, see `wp.Volume.get_tiles()`, and `wp.Volume.get_voxel_size()`
- Add support for store operations on integer NanoVDB volumes, see `wp.volume_store_i()`
- Expose `wp.Mesh` points, indices, as arrays inside kernels, see `wp.mesh_get()`
- Optimizations for `wp.array` construction, 2-3x faster on average
- Optimizations for URDF import
- Fix various deployment issues by statically linking with all CUDA libs
- Update warp.so/warp.dll to CUDA Toolkit 11.5

## [0.5.1] - 2022-11-01

- Fix for unit tests in Kit

## [0.5.0] - 2022-10-31

- Add smoothed particle hydrodynamics (SPH) example, see `example_sph.py`
- Add support for accessing `array.shape` inside kernels, e.g.: `width = arr.shape[0]`
- Add dependency tracking to hot-reload modules if dependencies were modified
- Add lazy acquisition of CUDA kernel contexts (save ~300Mb of GPU memory in MGPU environments)
- Add BVH object, see `wp.Bvh` and `bvh_query_ray()`, `bvh_query_aabb()` functions
- Add component index operations for `spatial_vector`, `spatial_matrix` types
- Add `wp.lerp()` and `wp.smoothstep()` builtins
- Add `wp.optim` module with implementation of the Adam optimizer for float and vector types
- Add support for transient Python modules (fix for Houdini integration)
- Add `wp.length_sq()`, `wp.trace()` for vector / matrix types respectively
- Add missing adjoints for `wp.quat_rpy()`, `wp.determinant()`
- Add `wp.atomic_min()`, `wp.atomic_max()` operators
- Add vectorized version of `wp.sim.model.add_cloth_mesh()`
- Add NVDB volume allocation API, see `wp.Volume.allocate()`, and `wp.Volume.allocate_by_tiles()`
- Add NVDB volume write methods, see `wp.volume_store_i()`, `wp.volume_store_f()`, `wp.volume_store_v()`
- Add MGPU documentation
- Add example showing how to compute Jacobian of multiple environments in parallel, see `example_jacobian_ik.py`
- Add `wp.Tape.zero()` support for `wp.struct` types
- Make SampleBrowser an optional dependency for Kit extension
- Make `wp.Mesh` object accept both 1d and 2d arrays of face vertex indices
- Fix for reloading of class member kernel / function definitions using `importlib.reload()`
- Fix for hashing of `wp.constants()` not invalidating kernels
- Fix for reload when multiple `.ptx` versions are present
- Improved error reporting during code-gen

## [0.4.3] - 2022-09-20

- Update all samples to use GPU interop path by default
- Fix for arrays > 2GB in length
- Add support for per-vertex USD mesh colors with `wp.render` class

## [0.4.2] - 2022-09-07

- Register Warp samples to the sample browser in Kit
- Add NDEBUG flag to release mode kernel builds
- Fix for particle solver node when using a large number of particles
- Fix for broken cameras in Warp sample scenes

## [0.4.1] - 2022-08-30

- Add geometry sampling methods, see `wp.sample_unit_cube()`, `wp.sample_unit_disk()`, etc
- Add `wp.lower_bound()` for searching sorted arrays
- Add an option for disabling code-gen of backward pass to improve compilation times, see `wp.set_module_options({"enable_backward": False})`, True by default
- Fix for using Warp from Script Editor or when module does not have a `__file__` attribute
- Fix for hot reload of modules containing `wp.func()` definitions
- Fix for debug flags not being set correctly on CUDA when `wp.config.mode == "debug"`, this enables bounds checking on CUDA kernels in debug mode
- Fix for code gen of functions that do not return a value

## [0.4.0] - 2022-08-09

- Fix for FP16 conversions on GPUs without hardware support
- Fix for `runtime = None` errors when reloading the Warp module
- Fix for PTX architecture version when running with older drivers, see `wp.config.ptx_target_arch`
- Fix for USD imports from `__init__.py`, defer them to individual functions that need them
- Fix for robustness issues with sign determination for `wp.mesh_query_point()`
- Fix for `wp.HashGrid` memory leak when creating/destroying grids
- Add CUDA version checks for toolkit and driver
- Add support for cross-module `@wp.struct` references
- Support running even if CUDA initialization failed, use `wp.is_cuda_available()` to check availability
- Statically linking with the CUDA runtime library to avoid deployment issues

### Breaking Changes

- Removed `wp.runtime` reference from the top-level module, as it should be considered private

## [0.3.2] - 2022-07-19

- Remove Torch import from `__init__.py`, defer import to `wp.from_torch()`, `wp.to_torch()`

## [0.3.1] - 2022-07-12

- Fix for marching cubes reallocation after initialization
- Add support for closest point between line segment tests, see `wp.closest_point_edge_edge()` builtin
- Add support for per-triangle elasticity coefficients in simulation, see `wp.sim.ModelBuilder.add_cloth_mesh()`
- Add support for specifying default device, see `wp.set_device()`, `wp.get_device()`, `wp.ScopedDevice`
- Add support for multiple GPUs (e.g., `"cuda:0"`, `"cuda:1"`), see `wp.get_cuda_devices()`, `wp.get_cuda_device_count()`, `wp.get_cuda_device()`
- Add support for explicitly targeting the current CUDA context using device alias `"cuda"`
- Add support for using arbitrary external CUDA contexts, see `wp.map_cuda_device()`, `wp.unmap_cuda_device()`
- Add PyTorch device aliasing functions, see `wp.device_from_torch()`, `wp.device_to_torch()`

### Breaking Changes

- A CUDA device is used by default, if available (aligned with `wp.get_preferred_device()`)
- `wp.ScopedCudaGuard` is deprecated, use `wp.ScopedDevice` instead
- `wp.synchronize()` now synchronizes all devices; for finer-grained control, use `wp.synchronize_device()`
- Device alias `"cuda"` now refers to the current CUDA context, rather than a specific device like `"cuda:0"` or `"cuda:1"`

## [0.3.0] - 2022-07-08

- Add support for FP16 storage type, see `wp.float16`
- Add support for per-dimension byte strides, see `wp.array.strides`
- Add support for passing Python classes as kernel arguments, see `@wp.struct` decorator
- Add additional bounds checks for builtin matrix types
- Add additional floating point checks, see `wp.config.verify_fp`
- Add interleaved user source with generated code to aid debugging
- Add generalized GPU marching cubes implementation, see `wp.MarchingCubes` class
- Add additional scalar*matrix vector operators
- Add support for retrieving a single row from builtin types, e.g.: `r = m33[i]`
- Add  `wp.log2()` and `wp.log10()` builtins
- Add support for quickly instancing `wp.sim.ModelBuilder` objects to improve env. creation performance for RL
- Remove custom CUB version and improve compatibility with CUDA 11.7
- Fix to preserve external user-gradients when calling `wp.Tape.zero()`
- Fix to only allocate gradient of a Torch tensor if `requires_grad=True`
- Fix for missing `wp.mat22` constructor adjoint
- Fix for ray-cast precision in edge case on GPU (watertightness issue)
- Fix for kernel hot-reload when definition changes
- Fix for NVCC warnings on Linux
- Fix for generated function names when kernels are defined as class functions
- Fix for reload of generated CPU kernel code on Linux
- Fix for example scripts to output USD at 60 timecodes per-second (better Kit compatibility)

## [0.2.3] - 2022-06-13

- Fix for incorrect 4d array bounds checking
- Fix for `wp.constant` changes not updating module hash
- Fix for stale CUDA kernel cache when CPU kernels launched first
- Array gradients are now allocated along with the arrays and accessible as `wp.array.grad`, users should take care to always call `wp.Tape.zero()` to clear gradients between different invocations of `wp.Tape.backward()`
- Added `wp.array.fill_()` to set all entries to a scalar value (4-byte values only currently)

### Breaking Changes

- Tape `capture` option has been removed, users can now capture tapes inside existing CUDA graphs (e.g.: inside Torch)
- Scalar loss arrays should now explicitly set `requires_grad=True` at creation time

## [0.2.2] - 2022-05-30

- Fix for `from import *` inside Warp initialization
- Fix for body space velocity when using deforming Mesh objects with scale
- Fix for noise gradient discontinuities affecting `wp.curlnoise()`
- Fix for `wp.from_torch()` to correctly preserve shape
- Fix for URDF parser incorrectly passing density to scale parameter
- Optimizations for startup time from 3s -> 0.3s
- Add support for custom kernel cache location, Warp will now store generated binaries in the user's application directory
- Add support for cross-module function references, e.g.: call another modules @wp.func functions
- Add support for overloading `@wp.func` functions based on argument type
- Add support for calling built-in functions directly from Python interpreter outside kernels (experimental)
- Add support for auto-complete and docstring lookup for builtins in IDEs like VSCode, PyCharm, etc
- Add support for doing partial array copies, see `wp.copy()` for details
- Add support for accessing mesh data directly in kernels, see `wp.mesh_get_point()`, `wp.mesh_get_index()`, `wp.mesh_eval_face_normal()`
- Change to only compile for targets where kernel is launched (e.g.: will not compile CPU unless explicitly requested)

### Breaking Changes

- Builtin methods such as `wp.quat_identity()` now call the Warp native implementation directly and will return a `wp.quat` object instead of NumPy array
- NumPy implementations of many builtin methods have been moved to `wp.utils` and will be deprecated
- Local `@wp.func` functions should not be namespaced when called, e.g.: previously `wp.myfunc()` would work even if `myfunc()` was not a builtin
- Removed `wp.rpy2quat()`, please use `wp.quat_rpy()` instead

## [0.2.1] - 2022-05-11

- Fix for unit tests in Kit

## [0.2.0] - 2022-05-02

### Warp Core

- Fix for unrolling loops with negative bounds
- Fix for unresolved symbol `hash_grid_build_device()` not found when lib is compiled without CUDA support
- Fix for failure to load nvrtc-builtins64_113.dll when user has a newer CUDA toolkit installed on their machine
- Fix for conversion of Torch tensors to `wp.array` with a vector dtype (incorrect row count)
- Fix for `warp.dll` not found on some Windows installations
- Fix for macOS builds on Clang 13.x
- Fix for step-through debugging of kernels on Linux
- Add argument type checking for user defined `@wp.func` functions
- Add support for custom iterable types, supports ranges, hash grid, and mesh query objects
- Add support for multi-dimensional arrays, for example use `x = array[i,j,k]` syntax to address a 3-dimensional array
- Add support for multi-dimensional kernel launches, use `launch(kernel, dim=(i,j,k), ...` and `i,j,k = wp.tid()` to obtain thread indices
- Add support for bounds-checking array memory accesses in debug mode, use `wp.config.mode = "debug"` to enable
- Add support for differentiating through dynamic and nested for-loops
- Add support for evaluating MLP neural network layers inside kernels with custom activation functions, see `wp.mlp()`
- Add additional NVDB sampling methods and adjoints, see `wp.volume_sample_i()`, `wp.volume_sample_f()`, and `wp.volume_sample_vec()`
- Add support for loading zlib compressed NVDB volumes, see `wp.Volume.load_from_nvdb()`
- Add support for triangle intersection testing, see `wp.intersect_tri_tri()`
- Add support for NVTX profile zones in `wp.ScopedTimer()`
- Add support for additional transform and quaternion math operations, see `wp.inverse()`, `wp.quat_to_matrix()`, `wp.quat_from_matrix()`
- Add fast math (`--fast-math`) to kernel compilation by default
- Add `wp.torch` import by default (if PyTorch is installed)

### Warp Kit

- Add Kit menu for browsing Warp documentation and example scenes under 'Window->Warp'
- Fix for OgnParticleSolver.py example when collider is coming from Read Prim into Bundle node

### Warp Sim

- Fix for joint attachment forces
- Fix for URDF importer and floating base support
- Add examples showing how to use differentiable forward kinematics to solve inverse kinematics
- Add examples for URDF cartpole and quadruped simulation

### Breaking Changes

- `wp.volume_sample_world()` is now replaced by `wp.volume_sample_f/i/vec()` which operate in index (local) space. Users should use `wp.volume_world_to_index()` to transform points from world space to index space before sampling.
- `wp.mlp()` expects multi-dimensional arrays instead of one-dimensional arrays for inference, all other semantics remain the same as earlier versions of this API.
- `wp.array.length` member has been removed, please use `wp.array.shape` to access array dimensions, or use `wp.array.size` to get total element count
- Marking `dense_gemm()`, `dense_chol()`, etc methods as experimental until we revisit them

## [0.1.25] - 2022-03-20

- Add support for class methods to be Warp kernels
- Add HashGrid reserve() so it can be used with CUDA graphs
- Add support for CUDA graph capture of tape forward/backward passes
- Add support for Python 3.8.x and 3.9.x
- Add hyperbolic trigonometric functions, see `wp.tanh()`, `wp.sinh()`, `wp.cosh()`
- Add support for floored division on integer types
- Move tests into core library so they can be run in Kit environment

## [0.1.24] - 2022-03-03

### Warp Core

- Add NanoVDB support, see `wp.volume_sample*()` methods
- Add support for reading compile-time constants in kernels, see `wp.constant()`
- Add support for __cuda_array_interface__ protocol for zero-copy interop with PyTorch, see `wp.torch.to_torch()`
- Add support for additional numeric types, i8, u8, i16, u16, etc
- Add better checks for device strings during allocation / launch
- Add support for sampling random numbers with a normal distribution, see `wp.randn()`
- Upgrade to CUDA 11.3
- Update example scenes to Kit 103.1
- Deduce array dtype from np.array when one is not provided
- Fix for ranged for loops with negative step sizes
- Fix for 3d and 4d spherical gradient distributions

## [0.1.23] - 2022-02-17

### Warp Core

- Fix for generated code folder being removed during Showroom installation
- Fix for macOS support
- Fix for dynamic for-loop code gen edge case
- Add procedural noise primitives, see `wp.noise()`, `wp.pnoise()`, `wp.curlnoise()`
- Move simulation helpers our of test into `wp.sim` module

## [0.1.22] - 2022-02-14

### Warp Core

- Fix for .so reloading on Linux
- Fix for while loop code-gen in some edge cases
- Add rounding functions `wp.round()`, `wp.rint()`, `wp.trunc()`, `wp.floor()`, `wp.ceil()`
- Add support for printing strings and formatted strings from kernels
- Add MSVC compiler version detection and require minimum

### Warp Sim

- Add support for universal and compound joint types

## [0.1.21] - 2022-01-19

### Warp Core

- Fix for exception on shutdown in empty `wp.array` objects
- Fix for hot reload of CPU kernels in Kit
- Add hash grid primitive for point-based spatial queries, see `wp.hash_grid_query()`, `wp.hash_grid_query_next()`
- Add new PRNG methods using PCG-based generators, see `wp.rand_init()`, `wp.randf()`, `wp.randi()`
- Add support for AABB mesh queries, see `wp.mesh_query_aabb()`, `wp.mesh_query_aabb_next()`
- Add support for all Python `range()` loop variants
- Add builtin vec2 type and additional math operators, `wp.pow()`, `wp.tan()`, `wp.atan()`, `wp.atan2()`
- Remove dependency on CUDA driver library at build time
- Remove unused NVRTC binary dependencies (50mb smaller Linux distribution)

### Warp Sim

- Bundle import of multiple shapes for simulation nodes
- New OgnParticleVolume node for sampling shapes -> particles
- New OgnParticleSolver node for DEM style granular materials

## [0.1.20] - 2021-11-02

- Updates to the ripple solver for GTC (support for multiple colliders, buoyancy, etc)

## [0.1.19] - 2021-10-15

- Publish from 2021.3 to avoid omni.graph database incompatibilities

## [0.1.18] - 2021-10-08

- Enable Linux support (tested on 20.04)

## [0.1.17] - 2021-09-30

- Fix for 3x3 SVD adjoint
- Fix for A6000 GPU (bump compute model to sm_52 minimum)
- Fix for .dll unload on rebuild
- Fix for possible array destruction warnings on shutdown
- Rename spatial_transform -> transform
- Documentation update

## [0.1.16] - 2021-09-06

- Fix for case where simple assignments (a = b) incorrectly generated reference rather than value copy
- Handle passing zero-length (empty) arrays to kernels

## [0.1.15] - 2021-09-03

- Add additional math library functions (asin, etc)
- Add builtin 3x3 SVD support
- Add support for named constants (True, False, None)
- Add support for if/else statements (differentiable)
- Add custom memset kernel to avoid CPU overhead of cudaMemset()
- Add rigid body joint model to `wp.sim` (based on Brax)
- Add Linux, MacOS support in core library
- Fix for incorrectly treating pure assignment as reference instead of value copy
- Removes the need to transfer array to CPU before numpy conversion (will be done implicitly)
- Update the example OgnRipple wave equation solver to use bundles

## [0.1.14] - 2021-08-09

- Fix for out-of-bounds memory access in CUDA BVH
- Better error checking after kernel launches (use `wp.config.verify_cuda=True`)
- Fix for vec3 normalize adjoint code

## [0.1.13] - 2021-07-29

- Remove OgnShrinkWrap.py test node

## [0.1.12] - 2021-07-29

- Switch to Woop et al.'s watertight ray-tri intersection test
- Disable --fast-math in CUDA compilation step for improved precision

## [0.1.11] - 2021-07-28

- Fix for `wp.mesh_query_ray()` returning incorrect t-value

## [0.1.10] - 2021-07-28

- Fix for OV extension fwatcher filters to avoid hot-reload loop due to OGN regeneration

## [0.1.9] - 2021-07-21

- Fix for loading sibling DLL paths
- Better type checking for built-in function arguments
- Added runtime docs, can now list all builtins using `wp.print_builtins()`

## [0.1.8] - 2021-07-14

- Fix for hot-reload of CUDA kernels
- Add Tape object for replaying differentiable kernels
- Add helpers for Torch interop (convert `torch.Tensor` to `wp.Array`)

## [0.1.7] - 2021-07-05

- Switch to NVRTC for CUDA runtime
- Allow running without host compiler
- Disable asserts in kernel release mode (small perf. improvement)

## [0.1.6] - 2021-06-14

- Look for CUDA toolchain in target-deps

## [0.1.5] - 2021-06-14

- Rename OgLang -> Warp
- Improve CUDA environment error checking
- Clean-up some logging, add verbose mode (`wp.config.verbose`)

## [0.1.4] - 2021-06-10

- Add support for mesh raycast

## [0.1.3] - 2021-06-09

- Add support for unary negation operator
- Add support for mutating variables during dynamic loops (non-differentiable)
- Add support for in-place operators
- Improve kernel cache start up times (avoids adjointing before cache check)
- Update README.md with requirements / examples

## [0.1.2] - 2021-06-03

- Add support for querying mesh velocities
- Add CUDA graph support, see `wp.capture_begin()`, `wp.capture_end()`, `wp.capture_launch()`
- Add explicit initialization phase, `wp.init()`
- Add variational Euler solver (sim)
- Add contact caching, switch to nonlinear friction model (sim)

- Fix for Linux/macOS support

## [0.1.1] - 2021-05-18

- Fix bug with conflicting CUDA contexts

## [0.1.0] - 2021-05-17

- Initial publish for alpha testing<|MERGE_RESOLUTION|>--- conflicted
+++ resolved
@@ -13,12 +13,9 @@
 - Add support for quaternion indexing (e.g. `q.w`).
 - Add support for default argument values for user functions decorated with `wp.func`.
 - Fix for `wp.func` erroring out when defining a `Tuple` as a return type hint ([GH-302](https://github.com/NVIDIA/warp/issues/302)).
-<<<<<<< HEAD
 - Fix array in-place op (`+=`, `-=`) adjoints to compute gradients correctly in the backwards pass.
 - `wp.sim.Model.edge_indices` now includes boundary edges
-=======
 - Allow shadowing builtin functions ([GH-308](https://github.com/NVIDIA/warp/issues/308))
->>>>>>> fdc0afff
 
 ## [1.3.3] - 2024-09-04
 
