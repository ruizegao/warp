# Changelog

## [Unreleased] - 2025-??

### Added

- Add the static method `wp.MarchingCubes.extract_surface_marching_cubes()` to extract a triangular mesh from a
  3D scalar field sampled to a regular grid ([GH-788](https://github.com/NVIDIA/warp/issues/788)).
- Support input-output aliasing in JAX FFI ([GH-815](https://github.com/NVIDIA/warp/issues/815)).
<<<<<<< HEAD
- Add additional OpenGL rendering example code that shows how to use ImGui ([GH-833](https://github.com/NVIDIA/warp/issues/833))
- Add support for displaying and editing Warp vector and array types in ImGui ([GH-844](https://github.com/NVIDIA/warp/issues/844))
=======
- Memory address of warp arrays can now be retrieved in kernels as `array.ptr` ([GH-819](https://github.com/NVIDIA/warp/issues/819)).

>>>>>>> b2a9133d

### Changed

- Ensure that the arguments passed when calling user functions in the Python scope are strictly matched to the
  function's signature, as to match the behavior with how built-ins are resolved.
- Prefix all Warp symbols exported to `warp.so`/`warp.dll` with the `wp_` namespace to avoid conflicts with other
  libraries ([GH-792](https://github.com/NVIDIA/warp/issues/792)).
- Update `wp.MarchingCubes` to a pure-Warp implementation, allowing cross-platform support and differentiability.
  ([GH-788](https://github.com/NVIDIA/warp/issues/788)).
- Constructing wp.array objects from a pointer inside Warp kernels (e.g., wp.array(ptr=..., shape=...)) no longer requires the shape to be a compile-time constant, allowing for greater flexibility.
 - warp.sparse can now operate efficiently on sparse matrices with arbitrarily-sized blocks, and leverage tiled computations when relevant ([GH-838](https://github.com/NVIDIA/warp/issues/838)).

### Fixed

- Fix calling user functions from Python scope not working with array parameters.
- Fix `tape.zero()` not resetting gradient arrays in nested structs ([GH-807](https://github.com/NVIDIA/warp/issues/807)).
- Fix a bug with the marching-cubes output geometry ([GH-324](https://github.com/NVIDIA/warp/issues/324)).
- Fix a bug where cuda modules could get unloaded while they are still required when conditional graph nodes are used because the destructor of the python Graph object could get called too early
- Fix increased compile times for kernels using matmul, Cholesky, and FFT solvers by upgrading to libmathdx 0.2.2 ([GH-809](https://github.com/NVIDIA/warp/issues/809)).
- Fix codegen errors associated with adjoint of `wp.tile_sum()` when using shared tiles ([GH-822](https://github.com/NVIDIA/warp/issues/822)).
- Fix the OpenGL renderer not correctly displaying colors for box shapes
  ([GH-810](https://github.com/NVIDIA/warp/issues/810)).
- Fix a bug where meshes with different `scale` attributes were rendered by the same instance in OpenGLRenderer ([GH-828](https://github.com/NVIDIA/warp/issues/828)).
- The OpenGL renderer should not run properly on Mac OS ([GH-834](https://github.com/NVIDIA/warp/issues/834))
- Fix hashing of modules in which functions or kernels use static expressions that cannot be resolved at the time of declaration ([GH-830](https://github.com/NVIDIA/warp/issues/830)).
- Fix box-box collision by computing the contact normal at the closest point of approach instead of at the center of
  the source box ([GH-839](https://github.com/NVIDIA/warp/pull/839)).
- Fix potential uninitialized memory issues in `wp.tile_sort()` when an array of `NaN` values were provided ([GH-836](https://github.com/NVIDIA/warp/issues/836).
- Fix `wp.tile_min()` and `wp.tile_argmin()` for large tiles with low occupancy ([GH-725](https://github.com/NVIDIA/warp/issues/725)).
- Fix a bug causing potential dead loops in `wp_balance_coloring` ([GH-816](https://github.com/NVIDIA/warp/issues/816)).

## [1.8.0] - 2025-07-01

### Added

- Add `wp.map()` to map a function over arrays and add math operators for Warp arrays
  ([docs](https://nvidia.github.io/warp/modules/runtime.html#warp.utils.map),
  [GH-694](https://github.com/NVIDIA/warp/issues/694)).
- Add support for dynamic control flow in CUDA graphs, see `wp.capture_if()` and `wp.capture_while()`
  ([docs](https://nvidia.github.io/warp/modules/runtime.html#conditional-execution),
  [GH-597](https://github.com/NVIDIA/warp/issues/597)).
- Add `wp.capture_debug_dot_print()` to write a DOT file describing the structure of a captured CUDA graph
  ([GH-746](https://github.com/NVIDIA/warp/issues/746)).
- Add the `Device.sm_count` property to get the number of streaming multiprocessors on a CUDA device
  ([GH-584](https://github.com/NVIDIA/warp/issues/584)).
- Add `wp.block_dim()` to query the number of threads in the current block inside a kernel
  ([GH-695](https://github.com/NVIDIA/warp/issues/695)).
- Add `wp.atomic_cas()` and `wp.atomic_exch()` built-ins for atomic compare-and-swap and exchange operations
  ([GH-767](https://github.com/NVIDIA/warp/issues/767)).
- Add support for profiling GPU runtime module compilation using the global `wp.config.compile_time_trace`
  setting or the module-level `"compile_time_trace"` option. When used, JSON files in the Trace Event
  format will be written in the kernel cache, which can be opened in a viewer like `chrome://tracing/`
  ([docs](https://nvidia.github.io/warp/profiling.html#profiling-module-compilation),
  [GH-609](https://github.com/NVIDIA/warp/issues/609)).
- Add support for returning multiple values from native functions like `wp.svd3()` and `wp.quat_to_axis_angle()`
  ([GH-503](https://github.com/NVIDIA/warp/issues/503)).
- Add support for passing tiles to user `wp.func` functions ([GH-682](https://github.com/NVIDIA/warp/issues/682)).
- Add `wp.tile_squeeze()` to remove axes of length one ([GH-662](https://github.com/NVIDIA/warp/issues/662)).
- Add `wp.tile_reshape()` to reshape a tile ([GH-663](https://github.com/NVIDIA/warp/issues/663)).
- Add `wp.tile_astype()` to return a new tile with the same data but different data type. ([GH-683](https://github.com/NVIDIA/warp/issues/683)).
- Add support for in-place tile add and subtract operations ([GH-518](https://github.com/NVIDIA/warp/issues/518)).
- Add support for in-place tile-component addition and subtraction ([GH-659](https://github.com/NVIDIA/warp/issues/659)).
- Add support for 2D solves using `wp.tile_cholesky_solve()` ([GH-773](https://github.com/NVIDIA/warp/pull/773)).
- Add `wp.tile_scan_inclusive()` and `wp.tile_scan_exclusive()` for performing inclusive and exclusive scans over tiles
  ([GH-731](https://github.com/NVIDIA/warp/issues/731)).
- Support attribute indexing for quaternions on the right-hand side of expressions
  ([GH-625](https://github.com/NVIDIA/warp/issues/625)).
- Add `wp.transform_compose()` and `wp.transform_decompose()` for converting between transforms and 4x4 matrices with 3D
  scale information ([GH-576](https://github.com/NVIDIA/warp/issues/576)).
- Add various `wp.transform` syntax operations for loading and storing ([GH-710](https://github.com/NVIDIA/warp/issues/710)).
- Add the `as_spheres` parameter to `UsdRenderer.render_points()` in order to choose whether to render the points as USD
  spheres using a point instancer or as simple USD points ([GH-634](https://github.com/NVIDIA/warp/issues/634)).
- Add support for animating visibility of objects in the USD renderer
  ([GH-598](https://github.com/NVIDIA/warp/issues/598)).
- Add `wp.sim.VBDIntegrator.rebuild_bvh()` to rebuild the BVH used for detecting self-contacts.
- Add damping terms `wp.sim.VBDIntegrator` collisions, with strength is controlled by `Model.soft_contact_kd`.
- Improve consistency of the `wp.fem.lookup()` operator across geometries and add filtering parameters
  ([GH-618](https://github.com/NVIDIA/warp/issues/618)).
- Add two examples demonstrating shape optimization using `warp.fem`: `fem/example_elastic_shape_optimization.py` and
  `fem/example_darcy_ls_optimization.py` ([GH-698](https://github.com/NVIDIA/warp/issues/698)).
- Add a `py.typed` marker file (per PEP 561) to the package to formally support static type checking by downstream users
  ([GH-780](https://github.com/NVIDIA/warp/issues/780)).

### Removed

- Remove `wp.mlp()` (deprecated in v1.6.0). Use tile primitives instead.
- Remove `wp.autograd.plot_kernel_jacobians()` (deprecated in v1.4.0). Use `wp.autograd.jacobian_plot()` instead.
- Remove the `length` and `owner` keyword arguments from `wp.array()` constructor (deprecated in v1.6.0).
  Use the `shape` and `deleter` keywords instead.
- Remove the `kernel` keyword argument from `wp.autograd.jacobian()` and `wp.autograd.jacobian_fd()` (deprecated in v1.6.0).
  Use the `function` keyword argument instead.
- Remove the `outputs` keyword argument from `wp.autograd.jacobian_plot()` (deprecated in v1.6.0).

### Changed

- Deprecate the `warp.sim` module (planned for removal in v1.10). It will be superseded by the upcoming Newton library,
  a separate package with a new API. Migrating will require code changes; a future guide will be provided
  ([current draft](https://newton-physics.github.io/newton/migration.html)). See the GitHub announcement for details
  ([GH-735](https://github.com/NVIDIA/warp/discussions/735)).
- Deprecate the `wp.matrix(pos, quat, scale)` built-in function. Use `wp.transform_compose()` instead
  ([GH-576](https://github.com/NVIDIA/warp/issues/576)).
- Improve support for tuples in kernels ([GH-506](https://github.com/NVIDIA/warp/issues/506)).
- Return a constant value from `len()` where possible.
- Rename the internal function `wp.types.type_length()` to `wp.types.type_size()`.
- Rename `wp.tile_cholesky_solve()` input parameters to align with its docstring
  ([GH-726](https://github.com/NVIDIA/warp/issues/726)).
- Change `wp.tile_upper_solve()` and `wp.tile_lower_solve()` to use libmathdx 0.2.1 TRSM solver
  ([GH-773](https://github.com/NVIDIA/warp/pull/773)).
- Skip adjoint compilation for `wp.tile_matmul()` if `enable_backward` is disabled
  ([GH-644](https://github.com/NVIDIA/warp/issues/644)).
- Allow tile reductions to work with non-scalar tile types ([GH-771](https://github.com/NVIDIA/warp/issues/771)).
- Permit data-type preservation with `preserve_type=True` when tiling a value across the block with `wp.Tile()`
  ([GH-772](https://github.com/NVIDIA/warp/issues/772)).
- Make `wp.sparse.bsr_[set_]from_triplets` differentiable with respect to the input triplet values
  ([GH-760](https://github.com/NVIDIA/warp/issues/760)).
- Expose new `warp.fem` operators: `node_count`, `node_index`, `element_coordinates`, `element_closest_point`.
- Change `wp.sim.VBDIntegrator` rigid-body-contact handling to use only the shape's friction coefficient, rather than
  averaging the shape's and the cloth's coefficients.
- Limit usage of the `wp.assign_copy()` hidden built-in to the kernel scope.
- Describe the distinction between `inputs` and `outputs` arguments in the
  [Kernel documentation](https://nvidia.github.io/warp/modules/runtime.html#kernels).
- Reduce the overhead of `wp.launch()` by avoiding costly native API calls
  ([GH-774](https://github.com/NVIDIA/warp/pull/774)).
- Improve error reporting when calling `@wp.func`-decorated functions from the Python scope
  ([GH-521](https://github.com/NVIDIA/warp/issues/521)).

### Fixed

- Fix missing documentation for geometric structs ([GH-674](https://github.com/NVIDIA/warp/issues/674)).
- Fix the type annotations in various tile functions ([GH-714](https://github.com/NVIDIA/warp/issues/714)).
- Fix incorrect stride initialization in tiles returned from functions taking transposed tiles as input
  ([GH-722](https://github.com/NVIDIA/warp/issues/722)).
- Fix adjoint generation for user functions that return a tile ([GH-749](https://github.com/NVIDIA/warp/issues/749)).
- Fix tile-based solvers failing to accept and return transposed tiles
  ([GH-768](https://github.com/NVIDIA/warp/issues/768)).
- Fix the `Formal parameter space overflowed` error during `wp.sim.VBDIntegrator` kernel compilation for the backward
  pass in CUDA 11 Warp builds. This was resolved by decoupling collision and elasticity evaluations into
  separate kernels, increasing parallelism and speeding up the solver
  ([GH-442](https://github.com/NVIDIA/warp/issues/442)).
- Fix an issue with graph coloring on an empty graph ([GH-509](https://github.com/NVIDIA/warp/issues/509)).
- Fix an integer overflow bug in the native graph coloring module ([GH-718](https://github.com/NVIDIA/warp/issues/718)).
- Fix `UsdRenderer.render_points()` not supporting multiple colors
  ([GH-634](https://github.com/NVIDIA/warp/issues/634)).
- Fix an inconsistency in the `wp.fem` module regarding the orientation of 2D geometry side normals
  ([GH-629](https://github.com/NVIDIA/warp/issues/629)).
- Fix premature unloading of CUDA modules used in JAX FFI graph captures
  ([GH-782](https://github.com/NVIDIA/warp/issues/782)).
- Fix behavior of `bsr_from_triplets` with `prune_numerical_zeros=False`
  ([GH-832](https://github.com/NVIDIA/warp/issues/832)).

## [1.7.2] - 2025-05-31

### Added

- Add missing adjoint method for tile `assign` operations ([GH-680](https://github.com/NVIDIA/warp/issues/680)).
- Add documentation for the fact that `+=` and `-=` invoke `wp.atomic_add()` and `wp.atomic_sub()`, respectively
  ([GH-505](https://github.com/NVIDIA/warp/issues/505)).
- Add a [publications list](https://github.com/NVIDIA/warp/blob/main/PUBLICATIONS.md) of academic and research projects
  leveraging Warp ([GH-686](https://github.com/NVIDIA/warp/issues/686)).

### Changed

- Prevent and document that class inheritance is not supported for `wp.struct` (now throws `RuntimeError`)
  ([GH-656](https://github.com/NVIDIA/warp/issues/656)).
- Warn when an incompatible data type conversion is detected when constructing an array using the
  `__cuda_array_interface__` ([GH-624](https://github.com/NVIDIA/warp/issues/624),
  [GH-670](https://github.com/NVIDIA/warp/issues/670)).
- Relax the exact version requirement in `omni.warp` towards `omni.warp.core`
  ([GH-702](https://github.com/NVIDIA/warp/issues/702)).
- Rename the "Kernel Reference" documentation page to "Built-Ins Reference", with each built-in now having
  annotations to denote whether they are accessible only from the kernel scope or also from the Python runtime scope
  ([GH-532](https://github.com/NVIDIA/warp/issues/532)).

### Fixed

- Fix an issue where arrays stored in structs could be garbage collected without updating the struct ctype
  ([GH-720](https://github.com/NVIDIA/warp/issues/720)).
- Fix an issue with preserving the base class of nested struct attributes
  ([GH-574](https://github.com/NVIDIA/warp/issues/574)).
- Allow recovering from out-of-memory errors during `wp.Volume` allocation
  ([GH-611](https://github.com/NVIDIA/warp/issues/611)).
- Fix 2D tile load when source array and tile have incompatible strides
  ([GH-688](https://github.com/NVIDIA/warp/issues/688)).
- Fix compilation errors with `wp.tile_atomic_add()` ([GH-681](https://github.com/NVIDIA/warp/issues/681)).
- Fix `wp.svd2()` with duplicate singular values and improved accuracy
  ([GH-679](https://github.com/NVIDIA/warp/issues/679)).
- Fix `OpenGLRenderer.update_shape_instance()` not having color buffers created for the shape instances.
- Fix text rendering in `wp.render.OpenGLRenderer` ([GH-704](https://github.com/NVIDIA/warp/issues/704)).
- Fix assembly of rigid body inertia in `ModelBuilder.collapse_fixed_joints()`
  ([GH-631](https://github.com/NVIDIA/warp/issues/631)).
- Fix `UsdRenderer.render_points()` erroring out when passed 4 points or less
  ([GH-708](https://github.com/NVIDIA/warp/issues/708)).
- Fix `wp.atomic_*()` built-ins not working with some types ([GH-733](https://github.com/NVIDIA/warp/issues/733)).
- Fix garbage-collection issues with JAX FFI callbacks ([GH-711](https://github.com/NVIDIA/warp/pull/711)).

## [1.7.1] - 2025-04-30

### Added

- Add example of a distributed Jacobi solver using `mpi4py` in `warp/examples/distributed/example_jacobi_mpi.py`
  ([GH-475](https://github.com/NVIDIA/warp/issues/475)).

### Changed

- Improve `repr()` for Warp types, including adding `repr()` for `wp.array`.
- Change the USD renderer to use `framesPerSecond` for time sampling instead of `timeCodesPerSecond`
  to avoid playback speed issues in some viewers ([GH-617](https://github.com/NVIDIA/warp/issues/617)).
- `Model.rigid_contact_tids` are now -1 at non-active contact indices which allows to retrieve the vertex index of a
  mesh collision, see `test_collision.py` ([GH-623](https://github.com/NVIDIA/warp/issues/623)).
- Improve handling of deprecated JAX features ([GH-613](https://github.com/NVIDIA/warp/pull/613)).

### Fixed

- Fix a code generation bug involving return statements in Warp kernels, which could result in some threads in Warp
  being skipped when processed on the GPU ([GH-594](https://github.com/NVIDIA/warp/issues/594)).
- Fix constructing `DeformedGeometry` from `wp.fem.Trimesh3D` geometries
  ([GH-614](https://github.com/NVIDIA/warp/issues/614)).
- Fix `lookup` operator for `wp.fem.Trimesh3D` ([GH-618](https://github.com/NVIDIA/warp/issues/618)).
- Include the block dimension in the LTO file hash for the Cholesky solver
  ([GH-639](https://github.com/NVIDIA/warp/issues/639)).
- Fix tile loads for small tiles with aligned source memory ([GH-622](https://github.com/NVIDIA/warp/issues/622)).
- Fix length/shape matching for vectors and matrices from the Python scope.
- Fix the `dtype` parameter missing for `wp.quaternion()`.
- Fix invalid `dtype` comparison when using the `wp.matrix()`/`wp.vector()`/`wp.quaternion()` constructors
  with literal values and an explicit `dtype` argument ([GH-651](https://github.com/NVIDIA/warp/issues/651)).
- Fix incorrect thread index lookup for the backward pass of `wp.sim.collide()`
  ([GH-459](https://github.com/NVIDIA/warp/issues/459)).
- Fix a bug where `wp.sim.ModelBuilder` adds springs with -1 as vertex indices
  ([GH-621](https://github.com/NVIDIA/warp/issues/621)).
- Fix center of mass, inertia computation for mesh shapes ([GH-251](https://github.com/NVIDIA/warp/issues/251)).
- Fix computation of body center of mass to account for shape orientation
  ([GH-648](https://github.com/NVIDIA/warp/issues/648)).
- Fix `show_joints` not working with `wp.sim.render.SimRenderer` set to render to USD
  ([GH-510](https://github.com/NVIDIA/warp/issues/510)).
- Fix the jitter for the `OgnParticlesFromMesh` node not being computed correctly.
- Fix documentation of `atol` and `rtol` arguments to `wp.autograd.gradcheck()` and `wp.autograd.gradcheck_tape()`
  ([GH-508](https://github.com/NVIDIA/warp/issues/508)).
- Fix an issue where the position of a fixed particle is not copied to the output state ([GH-627](https://github.com/NVIDIA/warp/issues/627)).

## [1.7.0] - 2025-03-30

### Added

- Support JAX foreign function interface (FFI)
  ([docs](https://nvidia.github.io/warp/modules/interoperability.html#jax-foreign-function-interface-ffi),
  [GH-511](https://github.com/NVIDIA/warp/issues/511)).
- Support Python/SASS correlation in Nsight Compute reports by emitting `#line` directives in CUDA-C code.
  This setting is controlled by `wp.config.line_directives` and is `True` by default.
  ([docs](https://nvidia.github.io/warp/profiling.html#nsight-compute-profiling),
   [GH-437](https://github.com/NVIDIA/warp/issues/437))
- Support `vec4f` grid construction in `wp.Volume.allocate_by_tiles()`.
- Add 2D SVD `wp.svd2()` ([GH-436](https://github.com/NVIDIA/warp/issues/436)).
- Add `wp.randu()` for random `uint32` generation.
- Add matrix construction functions `wp.matrix_from_cols()` and `wp.matrix_from_rows()`
  ([GH-278](https://github.com/NVIDIA/warp/issues/278)).
- Add `wp.transform_from_matrix()` to obtain a transform from a 4x4 matrix
  ([GH-211](https://github.com/NVIDIA/warp/issues/211)).
- Add `wp.where()` to select between two arguments conditionally using a
  more intuitive argument order (`cond`, `value_if_true`, `value_if_false`)
  ([GH-469](https://github.com/NVIDIA/warp/issues/469)).
- Add `wp.get_mempool_used_mem_current()` and `wp.get_mempool_used_mem_high()` to
  query the respective current and high-water mark memory pool allocator usage.
  ([GH-446](https://github.com/NVIDIA/warp/issues/446)).
- Add `Stream.is_complete` and `Event.is_complete` properties to query completion status
  ([GH-435](https://github.com/NVIDIA/warp/issues/435)).
- Support timing events inside of CUDA graphs ([GH-556](https://github.com/NVIDIA/warp/issues/556)).
- Add LTO cache to speed up compilation times for kernels using MathDx-based tile functions.
  Use `wp.clear_lto_cache()` to clear the LTO cache ([GH-507](https://github.com/NVIDIA/warp/issues/507)).
- Add example demonstrating gradient checkpointing for fluid optimization in
  `warp/examples/optim/example_fluid_checkpoint.py`.
- Add a hinge-angle-based bending force to `wp.sim.VBDIntegrator`.
- Add an example to show mesh sampling using a CDF
  ([GH-476](https://github.com/NVIDIA/warp/issues/476)).

### Changed

- **Breaking:** Remove CUTLASS dependency and `wp.matmul()` functionality (including batched version).
  Users should use tile primitives for matrix multiplication operations instead.
- Deprecate constructing a matrix from vectors using `wp.matrix()`.
- Deprecate `wp.select()` in favor of `wp.where()`. Users should update their code to use
  `wp.where(cond, value_if_true, value_if_false)` instead of `wp.select(cond, value_if_false, value_if_true)`.
- `wp.sim.Control` no longer has a `model` attribute ([GH-487](https://github.com/NVIDIA/warp/issues/487)).
- `wp.sim.Control.reset()` is deprecated and now only zeros-out the controls (previously restored controls
  to initial `model` state). Use `wp.sim.Control.clear()` instead.
- Vector/matrix/quaternion component assignment operations (e.g., `v[0] = x`) now compile and run faster in the
  backward pass. Note: For correct gradient computation, each component should only be assigned once.
- `@wp.kernel` has now an optional `module` argument that allows passing a `wp.context.Module` to the kernel,
  or, if set to `"unique"` let Warp create a new unique module just for this kernel.
  The default behavior to use the current module is unchanged.
- Default PTX architecture is now automatically determined by the devices present in the system,
  ensuring optimal compatibility and performance ([GH-537](https://github.com/NVIDIA/warp/issues/537)).
- Structs now have a trivial default constructor, allowing for `wp.tile_reduce()` on tiles with struct data types.
- Extend `wp.tile_broadcast()` to support broadcasting to 1D, 3D, and 4D shapes (in addition to existing 2D support).
- `wp.fem.integrate()` and `wp.fem.interpolate()` may now perform parallel evaluation of quadrature points within elements.
- `wp.fem.interpolate()` can now build Jacobian sparse matrices of interpolated functions with respect to a trial field.
- Multiple `wp.sparse` routines (`bsr_set_from_triplets`, `bsr_assign`, `bsr_axpy`, `bsr_mm`) now accept a `masked`
  flag to discard any non-zero not already present in the destination matrix.
- `wp.sparse.bsr_assign()` no longer requires source and destination block shapes to evenly divide each other.
- Extend `wp.expect_near()` to support all vectors and quaternions.
- Extend `wp.quat_from_matrix()` to support 4x4 matrices.
- Update the `OgnClothSimulate` node to use the VBD integrator ([GH-512](https://github.com/NVIDIA/warp/issues/512)).
- Remove the `globalScale` parameter from the `OgnClothSimulate` node.

### Fixed

- Fix an out-of-bounds access bug caused by an unbalanced BVH tree ([GH-536](https://github.com/NVIDIA/warp/issues/536)).
- Fix an error of incorrectly adding the offset to -1 elements in `edge_indices` when adding a ModelBuilder to another
  ([GH-557](https://github.com/NVIDIA/warp/issues/557)).

## [1.6.2] - 2025-03-07

### Changed

- Update project license from *NVIDIA Software License* to *Apache License, Version 2.0* (see `LICENSE.md`).

## [1.6.1] - 2025-03-03

### Added

- Document `wp.Launch` objects ([docs](https://nvidia.github.io/warp/modules/runtime.html#launch-objects),
  [GH-428](https://github.com/NVIDIA/warp/issues/428)).
- Document how overwriting previously computed results can lead to incorrect gradients
  ([docs](https://nvidia.github.io/warp/modules/differentiability.html#array-overwrites),
  [GH-525](https://github.com/NVIDIA/warp/issues/525)).

### Fixed

- Fix unaligned loads with offset 2D tiles in `wp.tile_load()`.
- Fix FP64 accuracy of thread-level matrix-matrix multiplications ([GH-489](https://github.com/NVIDIA/warp/issues/489)).
- Fix `wp.array()` not initializing from arrays defining a CUDA array interface when the target device is CPU
  ([GH-523](https://github.com/NVIDIA/warp/issues/523)).
- Fix `wp.Launch` objects not storing and replaying adjoint kernel launches
  ([GH-449](https://github.com/NVIDIA/warp/issues/449)).
- Fix `wp.config.verify_autograd_array_access` failing to detect overwrites in generic Warp functions
  ([GH-493](https://github.com/NVIDIA/warp/issues/493)).
- Fix an error on Windows when closing an `OpenGLRenderer` app ([GH-488](https://github.com/NVIDIA/warp/issues/488)).
- Fix per-vertex colors not being correctly written out to USD meshes when a constant color is being passed
  ([GH-480](https://github.com/NVIDIA/warp/issues/480)).
- Fix an error in capturing the `wp.sim.VBDIntegrator` with CUDA graphs when `handle_self_contact` is enabled
  ([GH-441](https://github.com/NVIDIA/warp/issues/441)).
- Fix an error of AABB computation in `wp.collide.TriMeshCollisionDetector`.
- Fix URDF-imported planar joints not being set with the intended `target_ke`, `target_kd`, and `mode` parameters
  ([GH-454](https://github.com/NVIDIA/warp/issues/454)).
- Fix `ModelBuilder.add_builder()` to use correct offsets for `ModelBuilder.joint_parent` and `ModelBuilder.joint_child`
  ([GH-432](https://github.com/NVIDIA/warp/issues/432))
- Fix underallocation of contact points for box–sphere and box–capsule collisions.
- Fix `wp.randi()` documentation to show correct output range of `[-2^31, 2^31)`.

## [1.6.0] - 2025-02-03

### Added

- Add preview of Tile Cholesky factorization and solve APIs through `wp.tile_cholesky()`, `tile_cholesky_solve()`
  and `tile_diag_add()` (preview APIs are subject to change).
- Support for loading tiles from arrays whose shapes are not multiples of the tile dimensions.
  Out-of-bounds reads will be zero-filled and out-of-bounds writes will be skipped.
- Support for higher-dimensional (up to 4D) tile shapes and memory operations.
- Add intersection-free self-contact support in `wp.sim.VBDIntegrator` by passing `handle_self_contact=True`.
  See `warp/examples/sim/example_cloth_self_contact.py` for a usage example.
- Add functions `wp.norm_l1()`, `wp.norm_l2()`, `wp.norm_huber()`, `wp.norm_pseudo_huber()`, and `wp.smooth_normalize()`
  for vector types to a new `wp.math` module.
- `wp.sim.SemiImplicitIntegrator` and `wp.sim.FeatherstoneIntegrator` now have an optional `friction_smoothing`
  constructor argument (defaults to 1.0) that controls softness of the friction norm computation.
- Support `assert` statements in kernels ([docs](https://nvidia.github.io/warp/debugging.html#assertions)).
  Assertions can only be triggered in `"debug"` mode ([GH-366](https://github.com/NVIDIA/warp/issues/336)).
- Support CUDA IPC on Linux. Call the `ipc_handle()` method to get an IPC handle for a `wp.Event` or a `wp.array`,
  and call `wp.from_ipc_handle()` or `wp.event_from_ipc_handle()` in another process to open the handle
  ([docs](https://nvidia.github.io/warp/modules/runtime.html#interprocess-communication-ipc)).
- Add per-module option to disable fused floating point operations, use `wp.set_module_options({"fuse_fp": False})`
  ([GH-379](https://github.com/NVIDIA/warp/issues/379)).
- Add per-module option to add CUDA-C line information for profiling, use `wp.set_module_options({"lineinfo": True})`.
- Support operator overloading for `wp.struct` objects by defining `wp.func` functions
  ([GH-392](https://github.com/NVIDIA/warp/issues/392)).
- Add built-in function `wp.len()` to retrieve the number of elements for vectors, quaternions, matrices, and arrays
  ([GH-389](https://github.com/NVIDIA/warp/issues/389)).
- Add `warp/examples/optim/example_softbody_properties.py` as an optimization example for soft-body properties
  ([GH-419](https://github.com/NVIDIA/warp/pull/419)).
- Add `warp/examples/tile/example_tile_walker.py`, which reworks the existing `example_walker.py`
  to use Warp's tile API for matrix multiplication.
- Add `warp/examples/tile/example_tile_nbody.py` as an example of an N-body simulation using Warp tile primitives.

### Changed

- **Breaking:** Change `wp.tile_load()` and `wp.tile_store()` indexing behavior so that indices are now specified in
  terms of *array elements* instead of *tile multiples*.
- **Breaking:** Tile operations now take `shape` and `offset` parameters as tuples,
  e.g.: `wp.tile_load(array, shape=(m,n), offset=(i,j))`.
- **Breaking:** Change exception types and error messages thrown by tile functions for improved consistency.
- Add an implicit tile synchronization whenever a shared memory tile's data is reinitialized (e.g. in dynamic loops).
  This could result in lower performance.
- `wp.Bvh` constructor now supports various construction algorithms via the `constructor` argument, including
  `"sah"` (Surface Area Heuristics), `"median"`, and `"lbvh"` ([docs](https://nvidia.github.io/warp/modules/runtime.html#warp.Bvh.__init__))
- Improve the query efficiency of `wp.Bvh` and `wp.Mesh`.
- Improve memory consumption, compilation and runtime performance when using in-place vector/matrix assignments in
  kernels that have `enable_backward` set to `False` ([GH-332](https://github.com/NVIDIA/warp/issues/332)).
- Vector/matrix/quaternion component `+=` and `-=` operations compile and run faster in the backward pass
  ([GH-332](https://github.com/NVIDIA/warp/issues/332)).
- Name files in the kernel cache according to their directory. Previously, all files began with
  `module_codegen` ([GH-431](https://github.com/NVIDIA/warp/issues/431)).
- Avoid recompilation of modules when changing `block_dim`.
- `wp.autograd.gradcheck_tape()` now has additional optional arguments `reverse_launches` and `skip_to_launch_index`.
- `wp.autograd.gradcheck()`, `wp.autograd.jacobian()`, and `wp.autograd.jacobian_fd()` now also accept
  arbitrary Python functions that have Warp arrays as inputs and outputs.
- `update_vbo_transforms` kernel launches in the OpenGL renderer are no longer recorded onto the tape.
- Skip emitting backward functions/kernels in the generated C++/CUDA code when `enable_backward` is set to `False`.
- Emit deprecation warnings for the use of the `owner` and `length` keywords in the `wp.array` initializer.
- Emit deprecation warnings for the use of `wp.mlp()`, `wp.matmul()`, and `wp.batched_matmul()`.
  Use tile primitives instead.
- Increase CPU array alignment for compatibility with other libraries like JAX/XLA ([GH-550](https://github.com/NVIDIA/warp/issues/550)).

### Fixed

- Fix unintended modification of non-Warp arrays during the backward pass ([GH-394](https://github.com/NVIDIA/warp/issues/394)).
- Fix so that `wp.Tape.zero()` zeroes gradients passed via the `grads` parameter in `wp.Tape.backward()`
  ([GH-407](https://github.com/NVIDIA/warp/issues/407)).
- Fix errors during graph capture caused by module unloading ([GH-401](https://github.com/NVIDIA/warp/issues/401)).
- Fix potential memory corruption errors when allocating arrays with strides ([GH-404](https://github.com/NVIDIA/warp/issues/404)).
- Fix `wp.array()` not respecting the target `dtype` and `shape` when the given data is an another array with a CUDA interface
  ([GH-363](https://github.com/NVIDIA/warp/issues/363)).
- Negative constants evaluate to compile-time constants ([GH-403](https://github.com/NVIDIA/warp/issues/403))
- Fix `ImportError` exception being thrown during interpreter shutdown on Windows when using the OpenGL renderer
  ([GH-412](https://github.com/NVIDIA/warp/issues/412)).
- Fix the OpenGL renderer not working when multiple instances exist at the same time ([GH-385](https://github.com/NVIDIA/warp/issues/385)).
- Fix `AttributeError` crash in the OpenGL renderer when moving the camera ([GH-426](https://github.com/NVIDIA/warp/issues/426)).
- Fix the OpenGL renderer not correctly displaying duplicate capsule, cone, and cylinder shapes
  ([GH-388](https://github.com/NVIDIA/warp/issues/388)).
- Fix the overriding of `wp.sim.ModelBuilder` default parameters ([GH-429](https://github.com/NVIDIA/warp/pull/429)).
- Fix indexing of `wp.tile_extract()` when the block dimension is smaller than the tile size.
- Fix scale and rotation issues with the rock geometry used in the granular collision SDF example
  ([GH-409](https://github.com/NVIDIA/warp/issues/409)).
- Fix autodiff Jacobian computation in `wp.autograd.jacobian()` where in some cases gradients were not zeroed-out properly.
- Fix plotting issues in `wp.autograd.jacobian_plot()`.
- Fix the `len()` operator returning the total size of a matrix instead of its first dimension.
- Fix gradient instability in rigid-body contact handling for `wp.sim.SemiImplicitIntegrator` and
  `wp.sim.FeatherstoneIntegrator` ([GH-349](https://github.com/NVIDIA/warp/issues/349)).
- Fix overload resolution of generic Warp functions with default arguments.
- Fix rendering of arrows with different `up_axis`, `color` in `OpenGLRenderer` ([GH-448](https://github.com/NVIDIA/warp/issues/448)).
- Fix bugs when converting `__cuda_array_interface__` arrays to Warp ([GH-763](https://github.com/NVIDIA/warp/issues/763)).

## [1.5.1] - 2025-01-02

### Added

- Add PyTorch basics and custom operators notebooks to the `notebooks` directory.
- Update PyTorch interop docs to include section on custom operators
  ([docs](https://nvidia.github.io/warp/modules/interoperability.html#pytorch-custom-ops-example)).

### Fixed

- warp.sim: Fix a bug in which the color-balancing algorithm was not updating the colorings.
- Fix custom colors being not being updated when rendering meshes with static topology in OpenGL
  ([GH-343](https://github.com/NVIDIA/warp/issues/343)).
- Fix `wp.launch_tiled()` not returning a `Launch` object when passed `record_cmd=True`.
- Fix default arguments not being resolved for `wp.func` when called from Python's runtime
  ([GH-386](https://github.com/NVIDIA/warp/issues/386)).
- Array overwrite tracking: Fix issue with not marking arrays passed to `wp.atomic_add()`, `wp.atomic_sub()`,
  `wp.atomic_max()`, or `wp.atomic_min()` as being written to ([GH-378](https://github.com/NVIDIA/warp/issues/378)).
- Fix for occasional failure to update `.meta` files into Warp kernel cache on Windows.
- Fix the OpenGL renderer not being able to run without a CUDA device available
  ([GH-344](https://github.com/NVIDIA/warp/issues/344)).
- Fix incorrect CUDA driver function versions ([GH-402](https://github.com/NVIDIA/warp/issues/402)).

## [1.5.0] - 2024-12-02

### Added

- Support for cooperative tile-based primitives using cuBLASDx and cuFFTDx, please see the tile
  [documentation](https://nvidia.github.io/warp/modules/tiles.html) for details.
- Expose a `reversed()` built-in for iterators ([GH-311](https://github.com/NVIDIA/warp/issues/311)).
- Support for saving Volumes into `.nvdb` files with the `save_to_nvdb` method.
- warp.fem: Add `wp.fem.Trimesh3D` and `wp.fem.Quadmesh3D` geometry types for 3D surfaces with new `example_distortion_energy` example.
- warp.fem: Add `"add"` option to `wp.fem.integrate()` for accumulating integration result to existing output.
- warp.fem: Add `"assembly"` option to `wp.fem.integrate()` for selecting between more memory-efficient or more
  computationally efficient integration algorithms.
- warp.fem: Add Nédélec (first kind) and Raviart-Thomas vector-valued function spaces
  providing conforming discretization of `curl` and `div` operators, respectively.
- warp.sim: Add a graph coloring module that supports converting trimesh into a vertex graph and applying coloring.
  The `wp.sim.ModelBuilder` now includes methods to color particles for use with `wp.sim.VBDIntegrator()`,
  users should call `builder.color()` before finalizing assets.
- warp.sim: Add support for a per-particle radius for soft-body triangle contact using the `wp.sim.Model.particle_radius`
  array ([docs](https://nvidia.github.io/warp/modules/sim.html#warp.sim.Model.particle_radius)), replacing the previous
  hard-coded value of 0.01 ([GH-329](https://github.com/NVIDIA/warp/issues/329)).
- Add a `particle_radius` parameter to `wp.sim.ModelBuilder.add_cloth_mesh()` and `wp.sim.ModelBuilder.add_cloth_grid()`
  to set a uniform radius for the added particles.
- Document `wp.array` attributes ([GH-364](https://github.com/NVIDIA/warp/issues/364)).
- Document time-to-compile tradeoffs when using vector component assignment statements in kernels.
- Add introductory Jupyter notebooks to the `notebooks` directory.

### Changed

- Drop support for Python 3.7; Python 3.8 is now the minimum-supported version.
- Promote the `wp.Int`, `wp.Float`, and `wp.Scalar` generic annotation types to the public API.
- warp.fem: Simplify querying neighboring cell quantities when integrating on sides using new
  `wp.fem.cells()`, `wp.fem.to_inner_cell()`, `wp.fem.to_outer_cell()` operators.
- Show an error message when the type returned by a function differs from its annotation, which would have led to the compilation stage failing.
- Clarify that `wp.randn()` samples a normal distribution of mean 0 and variance 1.
- Raise error when passing more than 32 variadic argument to the `wp.printf()` built-in.

### Fixed

- Fix `place` setting of paddle backend.
- warp.fem: Fix tri-cubic shape functions on quadrilateral meshes.
- warp.fem: Fix caching of integrand kernels when changing code-generation options.
- Fix `wp.expect_neq()` overloads missing for scalar types.
- Fix an error when a `wp.kernel` or a `wp.func` object is annotated to return a `None` value.
- Fix error when reading multi-volume, BLOSC-compressed `.nvdb` files.
- Fix `wp.printf()` erroring out when no variadic arguments are passed ([GH-333](https://github.com/NVIDIA/warp/issues/333)).
- Fix memory access issues in soft-rigid contact collisions ([GH-362](https://github.com/NVIDIA/warp/issues/362)).
- Fix gradient propagation for in-place addition/subtraction operations on custom vector-type arrays.
- Fix the OpenGL renderer's window not closing when clicking the X button.
- Fix the OpenGL renderer's camera snapping to a different direction from the initial camera's orientation when first looking around.
- Fix custom colors being ignored when rendering meshes in OpenGL ([GH-343](https://github.com/NVIDIA/warp/issues/343)).
- Fix topology updates not being supported by the the OpenGL renderer.

## [1.4.2] - 2024-11-13

### Changed

- Make the output of `wp.print()` in backward kernels consistent for all supported data types.

### Fixed

- Fix to relax the integer types expected when indexing arrays (regression in `1.3.0`).
- Fix printing vector and matrix adjoints in backward kernels.
- Fix kernel compile error when printing structs.
- Fix an incorrect user function being sometimes resolved when multiple overloads are available with array parameters with different `dtype` values.
- Fix error being raised when static and dynamic for-loops are written in sequence with the same iteration variable names ([GH-331](https://github.com/NVIDIA/warp/issues/331)).
- Fix an issue with the `Texture Write` node, used in the Mandelbrot Omniverse sample, sometimes erroring out in multi-GPU environments.
- Code generation of in-place multiplication and division operations (regression introduced in a69d061)([GH-342](https://github.com/NVIDIA/warp/issues/342)).

## [1.4.1] - 2024-10-15

### Fixed

- Fix `iter_reverse()` not working as expected for ranges with steps other than 1 ([GH-311](https://github.com/NVIDIA/warp/issues/311)).
- Fix potential out-of-bounds memory access when a `wp.sparse.BsrMatrix` object is reused for storing matrices of different shapes.
- Fix robustness to very low desired tolerance in `wp.fem.utils.symmetric_eigenvalues_qr`.
- Fix invalid code generation error messages when nesting dynamic and static for-loops.
- Fix caching of kernels with static expressions.
- Fix `ModelBuilder.add_builder(builder)` to correctly update `articulation_start` and thereby `articulation_count` when `builder` contains more than one articulation.
- Re-introduced the `wp.rand*()`, `wp.sample*()`, and `wp.poisson()` onto the Python scope to revert a breaking change.

## [1.4.0] - 2024-10-01

### Added

- Support for a new `wp.static(expr)` function that allows arbitrary Python expressions to be evaluated at the time of
  function/kernel definition ([docs](https://nvidia.github.io/warp/codegen.html#static-expressions)).
- Support for stream priorities to hint to the device that it should process pending work
  in high-priority streams over pending work in low-priority streams when possible
  ([docs](https://nvidia.github.io/warp/modules/concurrency.html#stream-priorities)).
- Adaptive sparse grid geometry to `warp.fem` ([docs](https://nvidia.github.io/warp/modules/fem.html#adaptivity)).
- Support for defining `wp.kernel` and `wp.func` objects from within closures.
- Support for defining multiple versions of kernels, functions, and structs without manually assigning unique keys.
- Support for default argument values for user functions decorated with `wp.func`.
- Allow passing custom launch dimensions to `jax_kernel()` ([GH-310](https://github.com/NVIDIA/warp/pull/310)).
- JAX interoperability examples for sharding and matrix multiplication ([docs](https://nvidia.github.io/warp/modules/interoperability.html#using-shardmap-for-distributed-computation)).
- Interoperability support for the PaddlePaddle ML framework ([GH-318](https://github.com/NVIDIA/warp/pull/318)).
- Support `wp.mod()` for vector types ([GH-282](https://github.com/NVIDIA/warp/issues/282)).
- Expose the modulo operator `%` to Python's runtime scalar and vector types.
- Support for fp64 `atomic_add`, `atomic_max`, and `atomic_min` ([GH-284](https://github.com/NVIDIA/warp/issues/284)).
- Support for quaternion indexing (e.g. `q.w`).
- Support shadowing builtin functions ([GH-308](https://github.com/NVIDIA/warp/issues/308)).
- Support for redefining function overloads.
- Add an ocean sample to the `omni.warp` extension.
- `warp.sim.VBDIntegrator` now supports body-particle collision.
- Add a [contributing guide](https://nvidia.github.io/warp/modules/contribution_guide.html) to the Sphinx docs .
- Add documentation for dynamic code generation ([docs](https://nvidia.github.io/warp/codegen.html#dynamic-kernel-creation)).

### Changed

- `wp.sim.Model.edge_indices` now includes boundary edges.
- Unexposed `wp.rand*()`, `wp.sample*()`, and `wp.poisson()` from the Python scope.
- Skip unused functions in module code generation, improving performance.
- Avoid reloading modules if their content does not change, improving performance.
- `wp.Mesh.points` is now a property instead of a raw data member, its reference can be changed after the mesh is initialized.
- Improve error message when invalid objects are referenced in a Warp kernel.
- `if`/`else`/`elif` statements with constant conditions are resolved at compile time with no branches being inserted in the generated code.
- Include all non-hidden builtins in the stub file.
- Improve accuracy of symmetric eigenvalues routine in `warp.fem`.

### Fixed

- Fix for `wp.func` erroring out when defining a `Tuple` as a return type hint ([GH-302](https://github.com/NVIDIA/warp/issues/302)).
- Fix array in-place op (`+=`, `-=`) adjoints to compute gradients correctly in the backwards pass
- Fix vector, matrix in-place assignment adjoints to compute gradients correctly in the backwards pass, e.g.: `v[1] = x`
- Fix a bug in which Python docstrings would be created as local function variables in generated code.
- Fix a bug with autograd array access validation in functions from different modules.
- Fix a rare crash during error reporting on some systems due to glibc mismatches.
- Handle `--num_tiles 1` in `example_render_opengl.py` ([GH-306](https://github.com/NVIDIA/warp/issues/306)).
- Fix the computation of body contact forces in `FeatherstoneIntegrator` when bodies and particles collide.
- Fix bug in `FeatherstoneIntegrator` where `eval_rigid_jacobian` could give incorrect results or reach an infinite
  loop when the body and joint indices were not in the same order. Added `Model.joint_ancestor` to fix the indexing
  from a joint to its parent joint in the articulation.
- Fix wrong vertex index passed to `add_edges()` called from `ModelBuilder.add_cloth_mesh()` ([GH-319](https://github.com/NVIDIA/warp/issues/319)).
- Add a workaround for uninitialized memory read warning in the `compute-sanitizer` initcheck tool when using `wp.Mesh`.
- Fix name clashes when Warp functions and structs are returned from Python functions multiple times.
- Fix name clashes between Warp functions and structs defined in different modules.
- Fix code generation errors when overloading generic kernels defined in a Python function.
- Fix issues with unrelated functions being treated as overloads (e.g., closures).
- Fix handling of `stream` argument in `array.__dlpack__()`.
- Fix a bug related to reloading CPU modules.
- Fix a crash when kernel functions are not found in CPU modules.
- Fix conditions not being evaluated as expected in `while` statements.
- Fix printing Boolean and 8-bit integer values.
- Fix array interface type strings used for Boolean and 8-bit integer values.
- Fix initialization error when setting struct members.
- Fix Warp not being initialized upon entering a `wp.Tape` context.
- Use `kDLBool` instead of `kDLUInt` for DLPack interop of Booleans.

## [1.3.3] - 2024-09-04

- Bug fixes
  - Fix an aliasing issue with zero-copy array initialization from NumPy introduced in Warp 1.3.0.
  - Fix `wp.Volume.load_from_numpy()` behavior when `bg_value` is a sequence of values ([GH-312](https://github.com/NVIDIA/warp/pull/312)).

## [1.3.2] - 2024-08-30

- Bug fixes
  - Fix accuracy of 3x3 SVD ``wp.svd3`` with fp64 numbers ([GH-281](https://github.com/NVIDIA/warp/issues/281)).
  - Fix module hashing when a kernel argument contained a struct array ([GH-287](https://github.com/NVIDIA/warp/issues/287)).
  - Fix a bug in `wp.bvh_query_ray()` where the direction instead of the reciprocal direction was used ([GH-288](https://github.com/NVIDIA/warp/issues/288)).
  - Fix errors when launching a CUDA graph after a module is reloaded. Modules that were used during graph capture
    will no longer be unloaded before the graph is released.
  - Fix a bug in `wp.sim.collide.triangle_closest_point_barycentric()` where the returned barycentric coordinates may be
    incorrect when the closest point lies on an edge.
  - Fix 32-bit overflow when array shape is specified using `np.int32`.
  - Fix handling of integer indices in the `input_output_mask` argument to `autograd.jacobian` and
    `autograd.jacobian_fd` ([GH-289](https://github.com/NVIDIA/warp/issues/289)).
  - Fix `ModelBuilder.collapse_fixed_joints()` to correctly update the body centers of mass and the
    `ModelBuilder.articulation_start` array.
  - Fix precedence of closure constants over global constants.
  - Fix quadrature point indexing in `wp.fem.ExplicitQuadrature` (regression from 1.3.0).
- Documentation improvements
  - Add missing return types for built-in functions.
  - Clarify that atomic operations also return the previous value.
  - Clarify that `wp.bvh_query_aabb()` returns parts that overlap the bounding volume.

## [1.3.1] - 2024-07-27

- Remove `wp.synchronize()` from PyTorch autograd function example
- `Tape.check_kernel_array_access()` and `Tape.reset_array_read_flags()` are now private methods.
- Fix reporting unmatched argument types

## [1.3.0] - 2024-07-25

- Warp Core improvements
  - Update to CUDA 12.x by default (requires NVIDIA driver 525 or newer), please see [README.md](https://github.com/nvidia/warp?tab=readme-ov-file#installing) for commands to install CUDA 11.x binaries for older drivers
  - Add information to the module load print outs to indicate whether a module was
  compiled `(compiled)`, loaded from the cache `(cached)`, or was unable to be
  loaded `(error)`.
  - `wp.config.verbose = True` now also prints out a message upon the entry to a `wp.ScopedTimer`.
  - Add `wp.clear_kernel_cache()` to the public API. This is equivalent to `wp.build.clear_kernel_cache()`.
  - Add code-completion support for `wp.config` variables.
  - Remove usage of a static task (thread) index for CPU kernels to address multithreading concerns ([GH-224](https://github.com/NVIDIA/warp/issues/224))
  - Improve error messages for unsupported Python operations such as sequence construction in kernels
  - Update `wp.matmul()` CPU fallback to use dtype explicitly in `np.matmul()` call
  - Add support for PEP 563's `from __future__ import annotations` ([GH-256](https://github.com/NVIDIA/warp/issues/256)).
  - Allow passing external arrays/tensors to `wp.launch()` directly via `__cuda_array_interface__` and `__array_interface__`, up to 2.5x faster conversion from PyTorch
  - Add faster Torch interop path using `return_ctype` argument to `wp.from_torch()`
  - Handle incompatible CUDA driver versions gracefully
  - Add `wp.abs()` and `wp.sign()` for vector types
  - Expose scalar arithmetic operators to Python's runtime (e.g.: `wp.float16(1.23) * wp.float16(2.34)`)
  - Add support for creating volumes with anisotropic transforms
  - Allow users to pass function arguments by keyword in a kernel using standard Python calling semantics
  - Add additional documentation and examples demonstrating `wp.copy()`, `wp.clone()`, and `array.assign()` differentiability
  - Add `__new__()` methods for all class `__del__()` methods to handle when a class instance is created but not instantiated before garbage collection
  - Implement the assignment operator for `wp.quat`
  - Make the geometry-related built-ins available only from within kernels
  - Rename the API-facing query types to remove their `_t` suffix: `wp.BVHQuery`, `wp.HashGridQuery`, `wp.MeshQueryAABB`, `wp.MeshQueryPoint`, and `wp.MeshQueryRay`
  - Add `wp.array(ptr=...)` to allow initializing arrays from pointer addresses inside of kernels ([GH-206](https://github.com/NVIDIA/warp/issues/206))

- `warp.autograd` improvements:
  - New `warp.autograd` module with utility functions `gradcheck()`, `jacobian()`, and `jacobian_fd()` for debugging kernel Jacobians ([docs](https://nvidia.github.io/warp/modules/differentiability.html#measuring-gradient-accuracy))
  - Add array overwrite detection, if `wp.config.verify_autograd_array_access` is true in-place operations on arrays on the Tape that could break gradient computation will be detected ([docs](https://nvidia.github.io/warp/modules/differentiability.html#array-overwrite-tracking))
  - Fix bug where modification of `@wp.func_replay` functions and native snippets would not trigger module recompilation
  - Add documentation for dynamic loop autograd limitations

- `warp.sim` improvements:
  - Improve memory usage and performance for rigid body contact handling when `self.rigid_mesh_contact_max` is zero (default behavior).
  - The `mask` argument to `wp.sim.eval_fk()` now accepts both integer and boolean arrays to mask articulations.
  - Fix handling of `ModelBuilder.joint_act` in `ModelBuilder.collapse_fixed_joints()` (affected floating-base systems)
  - Fix and improve implementation of `ModelBuilder.plot_articulation()` to visualize the articulation tree of a rigid-body mechanism
  - Fix ShapeInstancer `__new__()` method (missing instance return and `*args` parameter)
  - Fix handling of `upaxis` variable in `ModelBuilder` and the rendering thereof in `OpenGLRenderer`

- `warp.sparse` improvements:
  - Sparse matrix allocations (from `bsr_from_triplets()`, `bsr_axpy()`, etc.) can now be captured in CUDA graphs; exact number of non-zeros can be optionally requested asynchronously.
  - `bsr_assign()` now supports changing block shape (including CSR/BSR conversions)
  - Add Python operator overloads for common sparse matrix operations, e.g `A += 0.5 * B`, `y = x @ C`

- `warp.fem` new features and fixes:
  - Support for variable number of nodes per element
  - Global `wp.fem.lookup()` operator now supports `wp.fem.Tetmesh` and `wp.fem.Trimesh2D` geometries
  - Simplified defining custom subdomains (`wp.fem.Subdomain`), free-slip boundary conditions
  - New field types: `wp.fem.UniformField`, `wp.fem.ImplicitField` and `wp.fem.NonconformingField`
  - New `streamlines`, `magnetostatics` and `nonconforming_contact` examples, updated `mixed_elasticity` to use a nonlinear model
  - Function spaces can now export VTK-compatible cells for visualization
  - Fixed edge cases with NanoVDB function spaces
  - Fixed differentiability of `wp.fem.PicQuadrature` w.r.t. positions and measures

## [1.2.2] - 2024-07-04

- Fix hashing of replay functions and snippets
- Add additional documentation and examples demonstrating `wp.copy()`, `wp.clone()`, and `array.assign()` differentiability
- Add `__new__()` methods for all class `__del__()` methods to
  handle when a class instance is created but not instantiated before garbage collection.
- Add documentation for dynamic loop autograd limitations
- Allow users to pass function arguments by keyword in a kernel using standard Python calling semantics
- Implement the assignment operator for `wp.quat`

## [1.2.2] - 2024-07-04

- Support for NumPy >= 2.0

## [1.2.1] - 2024-06-14

- Fix generic function caching
- Fix Warp not being initialized when constructing arrays with `wp.array()`
- Fix `wp.is_mempool_access_supported()` not resolving the provided device arguments to `wp.context.Device`

## [1.2.0] - 2024-06-06

- Add a not-a-number floating-point constant that can be used as `wp.NAN` or `wp.nan`.
- Add `wp.isnan()`, `wp.isinf()`, and `wp.isfinite()` for scalars, vectors, matrices, etc.
- Improve kernel cache reuse by hashing just the local module constants. Previously, a
  module's hash was affected by all `wp.constant()` variables declared in a Warp program.
- Revised module compilation process to allow multiple processes to use the same kernel cache directory.
  Cached kernels will now be stored in hash-specific subdirectory.
- Add runtime checks for `wp.MarchingCubes` on field dimensions and size
- Fix memory leak in `wp.Mesh` BVH ([GH-225](https://github.com/NVIDIA/warp/issues/225))
- Use C++17 when building the Warp library and user kernels
- Increase PTX target architecture up to `sm_75` (from `sm_70`), enabling Turing ISA features
- Extended NanoVDB support (see `warp.Volume`):
  - Add support for data-agnostic index grids, allocation at voxel granularity
  - New `wp.volume_lookup_index()`, `wp.volume_sample_index()` and generic `wp.volume_sample()`/`wp.volume_lookup()`/`wp.volume_store()` kernel-level functions
  - Zero-copy aliasing of in-memory grids, support for multi-grid buffers
  - Grid introspection and blind data access capabilities
  - `warp.fem` can now work directly on NanoVDB grids using `warp.fem.Nanogrid`
  - Fixed `wp.volume_sample_v()` and `wp.volume_store_*()` adjoints
  - Prevent `wp.volume_store()` from overwriting grid background values
- Improve validation of user-provided fields and values in `warp.fem`
- Support headless rendering of `wp.render.OpenGLRenderer` via `pyglet.options["headless"] = True`
- `wp.render.RegisteredGLBuffer` can fall back to CPU-bound copying if CUDA/OpenGL interop is not available
- Clarify terms for external contributions, please see CONTRIBUTING.md for details
- Improve performance of `wp.sparse.bsr_mm()` by ~5x on benchmark problems
- Fix for XPBD incorrectly indexing into of joint actuations `joint_act` arrays
- Fix for mass matrix gradients computation in `wp.sim.FeatherstoneIntegrator()`
- Fix for handling of `--msvc_path` in build scripts
- Fix for `wp.copy()` params to record dest and src offset parameters on `wp.Tape()`
- Fix for `wp.randn()` to ensure return values are finite
- Fix for slicing of arrays with gradients in kernels
- Fix for function overload caching, ensure module is rebuilt if any function overloads are modified
- Fix for handling of `bool` types in generic kernels
- Publish CUDA 12.5 binaries for Hopper support, see https://github.com/nvidia/warp?tab=readme-ov-file#installing for details

## 1.1.1 - 2024-05-24

- `wp.init()` is no longer required to be called explicitly and will be performed on first call to the API
- Speed up `omni.warp.core`'s startup time

## [1.1.0] - 2024-05-09

- Support returning a value from `@wp.func_native` CUDA functions using type hints
- Improved differentiability of the `wp.sim.FeatherstoneIntegrator`
- Fix gradient propagation for rigid body contacts in `wp.sim.collide()`
- Added support for event-based timing, see `wp.ScopedTimer()`
- Added Tape visualization and debugging functions, see `wp.Tape.visualize()`
- Support constructing Warp arrays from objects that define the `__cuda_array_interface__` attribute
- Support copying a struct to another device, use `struct.to(device)` to migrate struct arrays
- Allow rigid shapes to not have any collisions with other shapes in `wp.sim.Model`
- Change default test behavior to test redundant GPUs (up to 2x)
- Test each example in an individual subprocess
- Polish and optimize various examples and tests
- Allow non-contiguous point arrays to be passed to `wp.HashGrid.build()`
- Upgrade LLVM to 18.1.3 for from-source builds and Linux x86-64 builds
- Build DLL source code as C++17 and require GCC 9.4 as a minimum
- Array clone, assign, and copy are now differentiable
- Use `Ruff` for formatting and linting
- Various documentation improvements (infinity, math constants, etc.)
- Improve URDF importer, handle joint armature
- Allow builtins.bool to be used in Warp data structures
- Use external gradient arrays in backward passes when passed to `wp.launch()`
- Add Conjugate Residual linear solver, see `wp.optim.linear.cr()`
- Fix propagation of gradients on aliased copy of variables in kernels
- Facilitate debugging and speed up `import warp` by eliminating raising any exceptions
- Improve support for nested vec/mat assignments in structs
- Recommend Python 3.9 or higher, which is required for JAX and soon PyTorch.
- Support gradient propagation for indexing sliced multi-dimensional arrays, i.e. `a[i][j]` vs. `a[i, j]`
- Provide an informative message if setting DLL C-types failed, instructing to try rebuilding the library

## 1.0.3 - 2024-04-17

- Add a `support_level` entry to the configuration file of the extensions

## [1.0.2] - 2024-03-22

- Make examples runnable from any location
- Fix the examples not running directly from their Python file
- Add the example gallery to the documentation
- Update `README.md` examples USD location
- Update `example_graph_capture.py` description

## [1.0.1] - 2024-03-15

- Document Device `total_memory` and `free_memory`
- Documentation for allocators, streams, peer access, and generics
- Changed example output directory to current working directory
- Added `python -m warp.examples.browse` for browsing the examples folder
- Print where the USD stage file is being saved
- Added `examples/optim/example_walker.py` sample
- Make the drone example not specific to USD
- Reduce the time taken to run some examples
- Optimise rendering points with a single colour
- Clarify an error message around needing USD
- Raise exception when module is unloaded during graph capture
- Added `wp.synchronize_event()` for blocking the host thread until a recorded event completes
- Flush C print buffers when ending `stdout` capture
- Remove more unneeded CUTLASS files
- Allow setting mempool release threshold as a fractional value

## [1.0.0] - 2024-03-07

- Add `FeatherstoneIntegrator` which provides more stable simulation of articulated rigid body dynamics in generalized coordinates (`State.joint_q` and `State.joint_qd`)
- Introduce `warp.sim.Control` struct to store control inputs for simulations (optional, by default the `Model` control inputs are used as before); integrators now have a different simulation signature: `integrator.simulate(model: Model, state_in: State, state_out: State, dt: float, control: Control)`
- `joint_act` can now behave in 3 modes: with `joint_axis_mode` set to `JOINT_MODE_FORCE` it behaves as a force/torque, with `JOINT_MODE_VELOCITY` it behaves as a velocity target, and with `JOINT_MODE_POSITION` it behaves as a position target; `joint_target` has been removed
- Add adhesive contact to Euler integrators via `Model.shape_materials.ka` which controls the contact distance at which the adhesive force is applied
- Improve handling of visual/collision shapes in URDF importer so visual shapes are not involved in contact dynamics
- Experimental JAX kernel callback support
- Improve module load exception message
- Add `wp.ScopedCapture`
- Removing `enable_backward` warning for callables
- Copy docstrings and annotations from wrapped kernels, functions, structs

## [0.15.1] - 2024-03-05

- Add examples assets to the wheel packages
- Fix broken image link in documentation
- Fix codegen for custom grad functions calling their respective forward functions
- Fix custom grad function handling for functions that have no outputs
- Fix issues when `wp.config.quiet = True`

## [0.15.0] - 2024-03-04

- Add thumbnails to examples gallery
- Apply colored lighting to examples
- Moved `examples` directory under `warp/`
- Add example usage to `python -m warp.tests --help`
- Adding `torch.autograd.function` example + docs
- Add error-checking to array shapes during creation
- Adding `example_graph_capture`
- Add a Diffsim Example of a Drone
- Fix `verify_fp` causing compiler errors and support CPU kernels
- Fix to enable `matmul` to be called in CUDA graph capture
- Enable mempools by default
- Update `wp.launch` to support tuple args
- Fix BiCGSTAB and GMRES producing NaNs when converging early
- Fix warning about backward codegen being disabled in `test_fem`
- Fix `assert_np_equal` when NaN's and tolerance are involved
- Improve error message to discern between CUDA being disabled or not supported
- Support cross-module functions with user-defined gradients
- Suppress superfluous CUDA error when ending capture after errors
- Make output during initialization atomic
- Add `warp.config.max_unroll`, fix custom gradient unrolling
- Support native replay snippets using `@wp.func_native(snippet, replay_snippet=replay_snippet)`
- Look for the CUDA Toolkit in default locations if the `CUDA_PATH` environment variable or `--cuda_path` build option are not used
- Added `wp.ones()` to efficiently create one-initialized arrays
- Rename `wp.config.graph_capture_module_load_default` to `wp.config.enable_graph_capture_module_load_by_default`

## 0.14.0 - 2024-02-19

- Add support for CUDA pooled (stream-ordered) allocators
  - Support memory allocation during graph capture
  - Support copying non-contiguous CUDA arrays during graph capture
  - Improved memory allocation/deallocation performance with pooled allocators
  - Use `wp.config.enable_mempools_at_init` to enable pooled allocators during Warp initialization (if supported)
  - `wp.is_mempool_supported()` - check if a device supports pooled allocators
  - `wp.is_mempool_enabled()`, `wp.set_mempool_enabled()` - enable or disable pooled allocators per device
  - `wp.set_mempool_release_threshold()`, `wp.get_mempool_release_threshold()` - configure memory pool release threshold
- Add support for direct memory access between devices
  - Improved peer-to-peer memory transfer performance if access is enabled
  - Caveat: enabling peer access may impact memory allocation/deallocation performance and increase memory consumption
  - `wp.is_peer_access_supported()` - check if the memory of a device can be accessed by a peer device
  - `wp.is_peer_access_enabled()`, `wp.set_peer_access_enabled()` - manage peer access for memory allocated using default CUDA allocators
  - `wp.is_mempool_access_supported()` - check if the memory pool of a device can be accessed by a peer device
  - `wp.is_mempool_access_enabled()`, `wp.set_mempool_access_enabled()` - manage access for memory allocated using pooled CUDA allocators
- Refined stream synchronization semantics
  - `wp.ScopedStream` can synchronize with the previous stream on entry and/or exit (only sync on entry by default)
  - Functions taking an optional stream argument do no implicit synchronization for max performance (e.g., `wp.copy()`, `wp.launch()`, `wp.capture_launch()`)
- Support for passing a custom `deleter` argument when constructing arrays
  - Deprecation of `owner` argument - use `deleter` to transfer ownership
- Optimizations for various core API functions (e.g., `wp.zeros()`, `wp.full()`, and more)
- Fix `wp.matmul()` to always use the correct CUDA context
- Fix memory leak in BSR transpose
- Fix stream synchronization issues when copying non-contiguous arrays
- API change: `wp.matmul()` no longer accepts a device as a parameter; instead, it infers the correct device from the arrays being multiplied
- Updated DLPack utilities to the latest published standard
  - External arrays can be imported into Warp directly, e.g., `wp.from_dlpack(external_array)`
  - Warp arrays can be exported to consumer frameworks directly, e.g., `jax.dlpack.from_dlpack(warp_array)`
  - Added CUDA stream synchronization for CUDA arrays
  - The original DLPack protocol can still be used for better performance when stream synchronization is not required, see interoperability docs for details
  - `warp.to_dlpack()` is about 3-4x faster in common cases
  - `warp.from_dlpack()` is about 2x faster when called with a DLPack capsule
  - Fixed a small CPU memory leak related to DLPack interop
- Improved performance of creating arrays

## 0.13.1 - 2024-02-22

- Ensure that the results from the `Noise Deform` are deterministic across different Kit sessions

## [0.13.0] - 2024-02-16

- Update the license to *NVIDIA Software License*, allowing commercial use (see `LICENSE.md`)
- Add `CONTRIBUTING.md` guidelines (for NVIDIA employees)
- Hash CUDA `snippet` and `adj_snippet` strings to fix caching
- Fix `build_docs.py` on Windows
- Add missing `.py` extension to `warp/tests/walkthrough_debug`
- Allow `wp.bool` usage in vector and matrix types

## 0.12.0 - 2024-02-05

- Add a warning when the `enable_backward` setting is set to `False` upon calling `wp.Tape.backward()`
- Fix kernels not being recompiled as expected when defined using a closure
- Change the kernel cache appauthor subdirectory to just "NVIDIA"
- Ensure that gradients attached to PyTorch tensors have compatible strides when calling `wp.from_torch()`
- Add a `Noise Deform` node for OmniGraph that deforms points using a perlin/curl noise

## [0.11.0] - 2024-01-23

- Re-release 1.0.0-beta.7 as a non-pre-release 0.11.0 version so it gets selected by `pip install warp-lang`.
- Introducing a new versioning and release process, detailed in `PACKAGING.md` and resembling that of [Python itself](https://devguide.python.org/developer-workflow/development-cycle/#devcycle):
  - The 0.11 release(s) can be found on the `release-0.11` branch.
  - Point releases (if any) go on the same minor release branch and only contain bug fixes, not new features.
  - The `public` branch, previously used to merge releases into and corresponding with the GitHub `main` branch, is retired.

## 1.0.0-beta.7 - 2024-01-23

- Ensure captures are always enclosed in `try`/`finally`
- Only include .py files from the warp subdirectory into wheel packages
- Fix an extension's sample node failing at parsing some version numbers
- Allow examples to run without USD when possible
- Add a setting to disable the main Warp menu in Kit
- Add iterative linear solvers, see `wp.optim.linear.cg`, `wp.optim.linear.bicgstab`, `wp.optim.linear.gmres`, and `wp.optim.linear.LinearOperator`
- Improve error messages around global variables
- Improve error messages around mat/vec assignments
- Support conversion of scalars to native/ctypes, e.g.: `float(wp.float32(1.23))` or `ctypes.c_float(wp.float32(1.23))`
- Add a constant for infinity, see `wp.inf`
- Add a FAQ entry about array assignments
- Add a mass spring cage diff simulation example, see `examples/example_diffsim_mass_spring_cage.py`
- Add `-s`, `--suite` option for only running tests belonging to the given suites
- Fix common spelling mistakes
- Fix indentation of generated code
- Show deprecation warnings only once
- Improve `wp.render.OpenGLRenderer`
- Create the extension's symlink to the *core library* at runtime
- Fix some built-ins failing to compile the backward pass when nested inside if/else blocks
- Update examples with the new variants of the mesh query built-ins
- Fix type members that weren't zero-initialized
- Fix missing adjoint function for `wp.mesh_query_ray()`

## [1.0.0-beta.6] - 2024-01-10

- Do not create CPU copy of grad array when calling `array.numpy()`
- Fix `assert_np_equal()` bug
- Support Linux AArch64 platforms, including Jetson/Tegra devices
- Add parallel testing runner (invoke with `python -m warp.tests`, use `warp/tests/unittest_serial.py` for serial testing)
- Fix support for function calls in `range()`
- `wp.matmul()` adjoints now accumulate
- Expand available operators (e.g. vector @ matrix, scalar as dividend) and improve support for calling native built-ins
- Fix multi-gpu synchronization issue in `sparse.py`
- Add depth rendering to `wp.render.OpenGLRenderer`, document `wp.render`
- Make `wp.atomic_min()`, `wp.atomic_max()` differentiable
- Fix error reporting using the exact source segment
- Add user-friendly mesh query overloads, returning a struct instead of overwriting parameters
- Address multiple differentiability issues
- Fix backpropagation for returning array element references
- Support passing the return value to adjoints
- Add point basis space and explicit point-based quadrature for `wp.fem`
- Support overriding the LLVM project source directory path using `build_lib.py --build_llvm --llvm_source_path=`
- Fix the error message for accessing non-existing attributes
- Flatten faces array for Mesh constructor in URDF parser

## [1.0.0-beta.5] - 2023-11-22

- Fix for kernel caching when function argument types change
- Fix code-gen ordering of dependent structs
- Fix for `wp.Mesh` build on MGPU systems
- Fix for name clash bug with adjoint code: https://github.com/NVIDIA/warp/issues/154
- Add `wp.frac()` for returning the fractional part of a floating point value
- Add support for custom native CUDA snippets using `@wp.func_native` decorator
- Add support for batched matmul with batch size > 2^16-1
- Add support for transposed CUTLASS `wp.matmul()` and additional error checking
- Add support for quad and hex meshes in `wp.fem`
- Detect and warn when C++ runtime doesn't match compiler during build, e.g.: ``libstdc++.so.6: version `GLIBCXX_3.4.30' not found``
- Documentation update for `wp.BVH`
- Documentation and simplified API for runtime kernel specialization `wp.Kernel`

## 1.0.0-beta.4 - 2023-11-01

- Add `wp.cbrt()` for cube root calculation
- Add `wp.mesh_furthest_point_no_sign()` to compute furthest point on a surface from a query point
- Add support for GPU BVH builds, 10-100x faster than CPU builds for large meshes
- Add support for chained comparisons, i.e.: `0 < x < 2`
- Add support for running `wp.fem` examples headless
- Fix for unit test determinism
- Fix for possible GC collection of array during graph capture
- Fix for `wp.utils.array_sum()` output initialization when used with vector types
- Coverage and documentation updates

## 1.0.0-beta.3 - 2023-10-19

- Add support for code coverage scans (test_coverage.py), coverage at 85% in `omni.warp.core`
- Add support for named component access for vector types, e.g.: `a = v.x`
- Add support for lvalue expressions, e.g.: `array[i] += b`
- Add casting constructors for matrix and vector types
- Add support for `type()` operator that can be used to return type inside kernels
- Add support for grid-stride kernels to support kernels with > 2^31-1 thread blocks
- Fix for multi-process initialization warnings
- Fix alignment issues with empty `wp.struct`
- Fix for return statement warning with tuple-returning functions
- Fix for `wp.batched_matmul()` registering the wrong function in the Tape
- Fix and document for `wp.sim` forward + inverse kinematics
- Fix for `wp.func` to return a default value if function does not return on all control paths
- Refactor `wp.fem` support for new basis functions, decoupled function spaces
- Optimizations for `wp.noise` functions, up to 10x faster in most cases
- Optimizations for `type_size_in_bytes()` used in array construction'

### Breaking Changes

- To support grid-stride kernels, `wp.tid()` can no longer be called inside `wp.func` functions.

## 1.0.0-beta.2 - 2023-09-01

- Fix for passing bool into `wp.func` functions
- Fix for deprecation warnings appearing on `stderr`, now redirected to `stdout`
- Fix for using `for i in wp.hash_grid_query(..)` syntax

## 1.0.0-beta.1 - 2023-08-29

- Fix for `wp.float16` being passed as kernel arguments
- Fix for compile errors with kernels using structs in backward pass
- Fix for `wp.Mesh.refit()` not being CUDA graph capturable due to synchronous temp. allocs
- Fix for dynamic texture example flickering / MGPU crashes demo in Kit by reusing `ui.DynamicImageProvider` instances
- Fix for a regression that disabled bundle change tracking in samples
- Fix for incorrect surface velocities when meshes are deforming in `OgnClothSimulate`
- Fix for incorrect lower-case when setting USD stage "up_axis" in examples
- Fix for incompatible gradient types when wrapping PyTorch tensor as a vector or matrix type
- Fix for adding open edges when building cloth constraints from meshes in `wp.sim.ModelBuilder.add_cloth_mesh()`
- Add support for `wp.fabricarray` to directly access Fabric data from Warp kernels, see https://docs.omniverse.nvidia.com/kit/docs/usdrt/latest/docs/usdrt_prim_selection.html for examples
- Add support for user defined gradient functions, see `@wp.func_replay`, and `@wp.func_grad` decorators
- Add support for more OG attribute types in `omni.warp.from_omni_graph()`
- Add support for creating NanoVDB `wp.Volume` objects from dense NumPy arrays
- Add support for `wp.volume_sample_grad_f()` which returns the value + gradient efficiently from an NVDB volume
- Add support for LLVM fp16 intrinsics for half-precision arithmetic
- Add implementation of stochastic gradient descent, see `wp.optim.SGD`
- Add `wp.fem` framework for solving weak-form PDE problems (see https://nvidia.github.io/warp/modules/fem.html)
- Optimizations for `omni.warp` extension load time (2.2s to 625ms cold start)
- Make all `omni.ui` dependencies optional so that Warp unit tests can run headless
- Deprecation of `wp.tid()` outside of kernel functions, users should pass `tid()` values to `wp.func` functions explicitly
- Deprecation of `wp.sim.Model.flatten()` for returning all contained tensors from the model
- Add support for clamping particle max velocity in `wp.sim.Model.particle_max_velocity`
- Remove dependency on `urdfpy` package, improve MJCF parser handling of default values

## [0.10.1] - 2023-07-25

- Fix for large multidimensional kernel launches (> 2^32 threads)
- Fix for module hashing with generics
- Fix for unrolling loops with break or continue statements (will skip unrolling)
- Fix for passing boolean arguments to build_lib.py (previously ignored)
- Fix build warnings on Linux
- Fix for creating array of structs from NumPy structured array
- Fix for regression on kernel load times in Kit when using `wp.sim`
- Update `wp.array.reshape()` to handle `-1` dimensions
- Update margin used by for mesh queries when using `wp.sim.create_soft_body_contacts()`
- Improvements to gradient handling with `wp.from_torch()`, `wp.to_torch()` plus documentation

## 0.10.0 - 2023-07-05

- Add support for macOS universal binaries (x86 + aarch64) for M1+ support
- Add additional methods for SDF generation please see the following new methods:
  - `wp.mesh_query_point_nosign()` - closest point query with no sign determination
  - `wp.mesh_query_point_sign_normal()` - closest point query with sign from angle-weighted normal
  - `wp.mesh_query_point_sign_winding_number()` - closest point query with fast winding number sign determination
- Add CSR/BSR sparse matrix support, see `wp.sparse` module:
  - `wp.sparse.BsrMatrix`
  - `wp.sparse.bsr_zeros()`, `wp.sparse.bsr_set_from_triplets()` for construction
  - `wp.sparse.bsr_mm()`, `wp.sparse_bsr_mv()` for matrix-matrix and matrix-vector products respectively
- Add array-wide utilities:
  - `wp.utils.array_scan()` - prefix sum (inclusive or exclusive)
  - `wp.utils.array_sum()` - sum across array
  - `wp.utils.radix_sort_pairs()` - in-place radix sort (key,value) pairs
- Add support for calling `@wp.func` functions from Python (outside of kernel scope)
- Add support for recording kernel launches using a `wp.Launch` object that can be replayed with low overhead, use `wp.launch(..., record_cmd=True)` to generate a command object
- Optimizations for `wp.struct` kernel arguments, up to 20x faster launches for kernels with large structs or number of params
- Refresh USD samples to use bundle based workflow + change tracking
- Add Python API for manipulating mesh and point bundle data in OmniGraph, see `omni.warp.nodes` module, see `omni.warp.nodes.mesh_create_bundle()`, `omni.warp.nodes.mesh_get_points()`, etc
- Improvements to `wp.array`:
  - Fix a number of array methods misbehaving with empty arrays
  - Fix a number of bugs and memory leaks related to gradient arrays
  - Fix array construction when creating arrays in pinned memory from a data source in pageable memory
  - `wp.empty()` no longer zeroes-out memory and returns an uninitialized array, as intended
  - `array.zero_()` and `array.fill_()` work with non-contiguous arrays
  - Support wrapping non-contiguous NumPy arrays without a copy
  - Support preserving the outer dimensions of NumPy arrays when wrapping them as Warp arrays of vector or matrix types
  - Improve PyTorch and DLPack interop with Warp arrays of arbitrary vectors and matrices
  - `array.fill_()` can now take lists or other sequences when filling arrays of vectors or matrices, e.g. `arr.fill_([[1, 2], [3, 4]])`
  - `array.fill_()` now works with arrays of structs (pass a struct instance)
  - `wp.copy()` gracefully handles copying between non-contiguous arrays on different devices
  - Add `wp.full()` and `wp.full_like()`, e.g., `a = wp.full(shape, value)`
  - Add optional `device` argument to `wp.empty_like()`, `wp.zeros_like()`, `wp.full_like()`, and `wp.clone()`
  - Add `indexedarray` methods `.zero_()`, `.fill_()`, and `.assign()`
  - Fix `indexedarray` methods `.numpy()` and `.list()`
  - Fix `array.list()` to work with arrays of any Warp data type
  - Fix `array.list()` synchronization issue with CUDA arrays
  - `array.numpy()` called on an array of structs returns a structured NumPy array with named fields
  - Improve the performance of creating arrays
- Fix for `Error: No module named 'omni.warp.core'` when running some Kit configurations (e.g.: stubgen)
- Fix for `wp.struct` instance address being included in module content hash
- Fix codegen with overridden function names
- Fix for kernel hashing so it occurs after code generation and before loading to fix a bug with stale kernel cache
- Fix for `wp.BVH.refit()` when executed on the CPU
- Fix adjoint of `wp.struct` constructor
- Fix element accessors for `wp.float16` vectors and matrices in Python
- Fix `wp.float16` members in structs
- Remove deprecated `wp.ScopedCudaGuard()`, please use `wp.ScopedDevice()` instead

## [0.9.0] - 2023-06-01

- Add support for in-place modifications to vector, matrix, and struct types inside kernels (will warn during backward pass with `wp.verbose` if using gradients)
- Add support for step-through VSCode debugging of kernel code with standalone LLVM compiler, see `wp.breakpoint()`, and `walkthrough_debug.py`
- Add support for default values on built-in functions
- Add support for multi-valued `@wp.func` functions
- Add support for `pass`, `continue`, and `break` statements
- Add missing `__sincos_stret` symbol for macOS
- Add support for gradient propagation through `wp.Mesh.points`, and other cases where arrays are passed to native functions
- Add support for Python `@` operator as an alias for `wp.matmul()`
- Add XPBD support for particle-particle collision
- Add support for individual particle radii: `ModelBuilder.add_particle` has a new `radius` argument, `Model.particle_radius` is now a Warp array
- Add per-particle flags as a `Model.particle_flags` Warp array, introduce `PARTICLE_FLAG_ACTIVE` to define whether a particle is being simulated and participates in contact dynamics
- Add support for Python bitwise operators `&`, `|`, `~`, `<<`, `>>`
- Switch to using standalone LLVM compiler by default for `cpu` devices
- Split `omni.warp` into `omni.warp.core` for Omniverse applications that want to use the Warp Python module with minimal additional dependencies
- Disable kernel gradient generation by default inside Omniverse for improved compile times
- Fix for bounds checking on element access of vector/matrix types
- Fix for stream initialization when a custom (non-primary) external CUDA context has been set on the calling thread
- Fix for duplicate `@wp.struct` registration during hot reload
- Fix for array `unot()` operator so kernel writers can use `if not array:` syntax
- Fix for case where dynamic loops are nested within unrolled loops
- Change `wp.hash_grid_point_id()` now returns -1 if the `wp.HashGrid` has not been reserved before
- Deprecate `wp.Model.soft_contact_distance` which is now replaced by `wp.Model.particle_radius`
- Deprecate single scalar particle radius (should be a per-particle array)

## 0.8.2 - 2023-04-21

- Add `ModelBuilder.soft_contact_max` to control the maximum number of soft contacts that can be registered. Use `Model.allocate_soft_contacts(new_count)` to change count on existing `Model` objects.
- Add support for `bool` parameters
- Add support for logical boolean operators with `int` types
- Fix for `wp.quat()` default constructor
- Fix conditional reassignments
- Add sign determination using angle weighted normal version of `wp.mesh_query_point()` as `wp.mesh_query_sign_normal()`
- Add sign determination using winding number of `wp.mesh_query_point()` as `wp.mesh_query_sign_winding_number()`
- Add query point without sign determination `wp.mesh_query_no_sign()`

## 0.8.1 - 2023-04-13

- Fix for regression when passing flattened numeric lists as matrix arguments to kernels
- Fix for regressions when passing `wp.struct` types with uninitialized (`None`) member attributes

## 0.8.0 - 2023-04-05

- Add `Texture Write` node for updating dynamic RTX textures from Warp kernels / nodes
- Add multi-dimensional kernel support to Warp Kernel Node
- Add `wp.load_module()` to pre-load specific modules (pass `recursive=True` to load recursively)
- Add `wp.poisson()` for sampling Poisson distributions
- Add support for UsdPhysics schema see `wp.sim.parse_usd()`
- Add XPBD rigid body implementation plus diff. simulation examples
- Add support for standalone CPU compilation (no host-compiler) with LLVM backed, enable with `--standalone` build option
- Add support for per-timer color in `wp.ScopedTimer()`
- Add support for row-based construction of matrix types outside of kernels
- Add support for setting and getting row vectors for Python matrices, see `matrix.get_row()`, `matrix.set_row()`
- Add support for instantiating `wp.struct` types within kernels
- Add support for indexed arrays, `slice = array[indices]` will now generate a sparse slice of array data
- Add support for generic kernel params, use `def compute(param: Any):`
- Add support for `with wp.ScopedDevice("cuda") as device:` syntax (same for `wp.ScopedStream()`, `wp.Tape()`)
- Add support for creating custom length vector/matrices inside kernels, see `wp.vector()`, and `wp.matrix()`
- Add support for creating identity matrices in kernels with, e.g.: `I = wp.identity(n=3, dtype=float)`
- Add support for unary plus operator (`wp.pos()`)
- Add support for `wp.constant` variables to be used directly in Python without having to use `.val` member
- Add support for nested `wp.struct` types
- Add support for returning `wp.struct` from functions
- Add `--quick` build for faster local dev. iteration (uses a reduced set of SASS arches)
- Add optional `requires_grad` parameter to `wp.from_torch()` to override gradient allocation
- Add type hints for generic vector / matrix types in Python stubs
- Add support for custom user function recording in `wp.Tape()`
- Add support for registering CUTLASS `wp.matmul()` with tape backward pass
- Add support for grids with > 2^31 threads (each dimension may be up to INT_MAX in length)
- Add CPU fallback for `wp.matmul()`
- Optimizations for `wp.launch()`, up to 3x faster launches in common cases
- Fix `wp.randf()` conversion to float to reduce bias for uniform sampling
- Fix capture of `wp.func` and `wp.constant` types from inside Python closures
- Fix for CUDA on WSL
- Fix for matrices in structs
- Fix for transpose indexing for some non-square matrices
- Enable Python faulthandler by default
- Update to VS2019

### Breaking Changes

- `wp.constant` variables can now be treated as their true type, accessing the underlying value through `constant.val` is no longer supported
- `wp.sim.model.ground_plane` is now a `wp.array` to support gradient, users should call `builder.set_ground_plane()` to create the ground 
- `wp.sim` capsule, cones, and cylinders are now aligned with the default USD up-axis

## 0.7.2 - 2023-02-15

- Reduce test time for vec/math types
- Clean-up CUDA disabled build pipeline
- Remove extension.gen.toml to make Kit packages Python version independent
- Handle additional cases for array indexing inside Python

## 0.7.1 - 2023-02-14

- Disabling some slow tests for Kit
- Make unit tests run on first GPU only by default

## [0.7.0] - 2023-02-13

- Add support for arbitrary length / type vector and matrices e.g.: `wp.vec(length=7, dtype=wp.float16)`, see `wp.vec()`, and `wp.mat()`
- Add support for `array.flatten()`, `array.reshape()`, and `array.view()` with NumPy semantics
- Add support for slicing `wp.array` types in Python
- Add `wp.from_ptr()` helper to construct arrays from an existing allocation
- Add support for `break` statements in ranged-for and while loops (backward pass support currently not implemented)
- Add built-in mathematic constants, see `wp.pi`, `wp.e`, `wp.log2e`, etc.
- Add built-in conversion between degrees and radians, see `wp.degrees()`, `wp.radians()`
- Add security pop-up for Kernel Node
- Improve error handling for kernel return values

## 0.6.3 - 2023-01-31

- Add DLPack utilities, see `wp.from_dlpack()`, `wp.to_dlpack()`
- Add Jax utilities, see `wp.from_jax()`, `wp.to_jax()`, `wp.device_from_jax()`, `wp.device_to_jax()`
- Fix for Linux Kit extensions OM-80132, OM-80133

## 0.6.2 - 2023-01-19

- Updated `wp.from_torch()` to support more data types
- Updated `wp.from_torch()` to automatically determine the target Warp data type if not specified
- Updated `wp.from_torch()` to support non-contiguous tensors with arbitrary strides
- Add CUTLASS integration for dense GEMMs, see `wp.matmul()` and `wp.matmul_batched()`
- Add QR and Eigen decompositions for `mat33` types, see `wp.qr3()`, and `wp.eig3()`
- Add default (zero) constructors for matrix types
- Add a flag to suppress all output except errors and warnings (set `wp.config.quiet = True`)
- Skip recompilation when Kernel Node attributes are edited
- Allow optional attributes for Kernel Node
- Allow disabling backward pass code-gen on a per-kernel basis, use `@wp.kernel(enable_backward=False)`
- Replace Python `imp` package with `importlib`
- Fix for quaternion slerp gradients (`wp.quat_slerp()`)

## 0.6.1 - 2022-12-05

- Fix for non-CUDA builds
- Fix strides computation in array_t constructor, fixes a bug with accessing mesh indices through mesh.indices[]
- Disable backward pass code generation for kernel node (4-6x faster compilation)
- Switch to linbuild for universal Linux binaries (affects TeamCity builds only)

## 0.6.0 - 2022-11-28

- Add support for CUDA streams, see `wp.Stream`, `wp.get_stream()`, `wp.set_stream()`, `wp.synchronize_stream()`, `wp.ScopedStream`
- Add support for CUDA events, see `wp.Event`, `wp.record_event()`, `wp.wait_event()`, `wp.wait_stream()`, `wp.Stream.record_event()`, `wp.Stream.wait_event()`, `wp.Stream.wait_stream()`
- Add support for PyTorch stream interop, see `wp.stream_from_torch()`, `wp.stream_to_torch()`
- Add support for allocating host arrays in pinned memory for asynchronous data transfers, use `wp.array(..., pinned=True)` (default is non-pinned)
- Add support for direct conversions between all scalar types, e.g.: `x = wp.uint8(wp.float64(3.0))`
- Add per-module option to enable fast math, use `wp.set_module_options({"fast_math": True})`, fast math is now *disabled* by default
- Add support for generating CUBIN kernels instead of PTX on systems with older drivers
- Add user preference options for CUDA kernel output ("ptx" or "cubin", e.g.: `wp.config.cuda_output = "ptx"` or per-module `wp.set_module_options({"cuda_output": "ptx"})`)
- Add kernel node for OmniGraph
- Add `wp.quat_slerp()`, `wp.quat_to_axis_angle()`, `wp.rotate_rodriquez()` and adjoints for all remaining quaternion operations
- Add support for unrolling for-loops when range is a `wp.constant`
- Add support for arithmetic operators on built-in vector / matrix types outside of `wp.kernel`
- Add support for multiple solution variables in `wp.optim` Adam optimization
- Add nested attribute support for `wp.struct` attributes
- Add missing adjoint implementations for spatial math types, and document all functions with missing adjoints
- Add support for retrieving NanoVDB tiles and voxel size, see `wp.Volume.get_tiles()`, and `wp.Volume.get_voxel_size()`
- Add support for store operations on integer NanoVDB volumes, see `wp.volume_store_i()`
- Expose `wp.Mesh` points, indices, as arrays inside kernels, see `wp.mesh_get()`
- Optimizations for `wp.array` construction, 2-3x faster on average
- Optimizations for URDF import
- Fix various deployment issues by statically linking with all CUDA libs
- Update warp.so/warp.dll to CUDA Toolkit 11.5

## 0.5.1 - 2022-11-01

- Fix for unit tests in Kit

## [0.5.0] - 2022-10-31

- Add smoothed particle hydrodynamics (SPH) example, see `example_sph.py`
- Add support for accessing `array.shape` inside kernels, e.g.: `width = arr.shape[0]`
- Add dependency tracking to hot-reload modules if dependencies were modified
- Add lazy acquisition of CUDA kernel contexts (save ~300Mb of GPU memory in MGPU environments)
- Add BVH object, see `wp.Bvh` and `bvh_query_ray()`, `bvh_query_aabb()` functions
- Add component index operations for `spatial_vector`, `spatial_matrix` types
- Add `wp.lerp()` and `wp.smoothstep()` builtins
- Add `wp.optim` module with implementation of the Adam optimizer for float and vector types
- Add support for transient Python modules (fix for Houdini integration)
- Add `wp.length_sq()`, `wp.trace()` for vector / matrix types respectively
- Add missing adjoints for `wp.quat_rpy()`, `wp.determinant()`
- Add `wp.atomic_min()`, `wp.atomic_max()` operators
- Add vectorized version of `wp.sim.model.add_cloth_mesh()`
- Add NVDB volume allocation API, see `wp.Volume.allocate()`, and `wp.Volume.allocate_by_tiles()`
- Add NVDB volume write methods, see `wp.volume_store_i()`, `wp.volume_store_f()`, `wp.volume_store_v()`
- Add MGPU documentation
- Add example showing how to compute Jacobian of multiple environments in parallel, see `example_jacobian_ik.py`
- Add `wp.Tape.zero()` support for `wp.struct` types
- Make SampleBrowser an optional dependency for Kit extension
- Make `wp.Mesh` object accept both 1d and 2d arrays of face vertex indices
- Fix for reloading of class member kernel / function definitions using `importlib.reload()`
- Fix for hashing of `wp.constants()` not invalidating kernels
- Fix for reload when multiple `.ptx` versions are present
- Improved error reporting during code-gen

## [0.4.3] - 2022-09-20

- Update all samples to use GPU interop path by default
- Fix for arrays > 2GB in length
- Add support for per-vertex USD mesh colors with `wp.render` class

## 0.4.2 - 2022-09-07

- Register Warp samples to the sample browser in Kit
- Add NDEBUG flag to release mode kernel builds
- Fix for particle solver node when using a large number of particles
- Fix for broken cameras in Warp sample scenes

## 0.4.1 - 2022-08-30

- Add geometry sampling methods, see `wp.sample_unit_cube()`, `wp.sample_unit_disk()`, etc
- Add `wp.lower_bound()` for searching sorted arrays
- Add an option for disabling code-gen of backward pass to improve compilation times, see `wp.set_module_options({"enable_backward": False})`, True by default
- Fix for using Warp from Script Editor or when module does not have a `__file__` attribute
- Fix for hot reload of modules containing `wp.func()` definitions
- Fix for debug flags not being set correctly on CUDA when `wp.config.mode == "debug"`, this enables bounds checking on CUDA kernels in debug mode
- Fix for code gen of functions that do not return a value

## 0.4.0 - 2022-08-09

- Fix for FP16 conversions on GPUs without hardware support
- Fix for `runtime = None` errors when reloading the Warp module
- Fix for PTX architecture version when running with older drivers, see `wp.config.ptx_target_arch`
- Fix for USD imports from `__init__.py`, defer them to individual functions that need them
- Fix for robustness issues with sign determination for `wp.mesh_query_point()`
- Fix for `wp.HashGrid` memory leak when creating/destroying grids
- Add CUDA version checks for toolkit and driver
- Add support for cross-module `@wp.struct` references
- Support running even if CUDA initialization failed, use `wp.is_cuda_available()` to check availability
- Statically linking with the CUDA runtime library to avoid deployment issues

### Breaking Changes

- Removed `wp.runtime` reference from the top-level module, as it should be considered private

## 0.3.2 - 2022-07-19

- Remove Torch import from `__init__.py`, defer import to `wp.from_torch()`, `wp.to_torch()`

## [0.3.1] - 2022-07-12

- Fix for marching cubes reallocation after initialization
- Add support for closest point between line segment tests, see `wp.closest_point_edge_edge()` builtin
- Add support for per-triangle elasticity coefficients in simulation, see `wp.sim.ModelBuilder.add_cloth_mesh()`
- Add support for specifying default device, see `wp.set_device()`, `wp.get_device()`, `wp.ScopedDevice`
- Add support for multiple GPUs (e.g., `"cuda:0"`, `"cuda:1"`), see `wp.get_cuda_devices()`, `wp.get_cuda_device_count()`, `wp.get_cuda_device()`
- Add support for explicitly targeting the current CUDA context using device alias `"cuda"`
- Add support for using arbitrary external CUDA contexts, see `wp.map_cuda_device()`, `wp.unmap_cuda_device()`
- Add PyTorch device aliasing functions, see `wp.device_from_torch()`, `wp.device_to_torch()`

### Breaking Changes

- A CUDA device is used by default, if available (aligned with `wp.get_preferred_device()`)
- `wp.ScopedCudaGuard` is deprecated, use `wp.ScopedDevice` instead
- `wp.synchronize()` now synchronizes all devices; for finer-grained control, use `wp.synchronize_device()`
- Device alias `"cuda"` now refers to the current CUDA context, rather than a specific device like `"cuda:0"` or `"cuda:1"`

## 0.3.0 - 2022-07-08

- Add support for FP16 storage type, see `wp.float16`
- Add support for per-dimension byte strides, see `wp.array.strides`
- Add support for passing Python classes as kernel arguments, see `@wp.struct` decorator
- Add additional bounds checks for builtin matrix types
- Add additional floating point checks, see `wp.config.verify_fp`
- Add interleaved user source with generated code to aid debugging
- Add generalized GPU marching cubes implementation, see `wp.MarchingCubes` class
- Add additional scalar*matrix vector operators
- Add support for retrieving a single row from builtin types, e.g.: `r = m33[i]`
- Add  `wp.log2()` and `wp.log10()` builtins
- Add support for quickly instancing `wp.sim.ModelBuilder` objects to improve env. creation performance for RL
- Remove custom CUB version and improve compatibility with CUDA 11.7
- Fix to preserve external user-gradients when calling `wp.Tape.zero()`
- Fix to only allocate gradient of a Torch tensor if `requires_grad=True`
- Fix for missing `wp.mat22` constructor adjoint
- Fix for ray-cast precision in edge case on GPU (watertightness issue)
- Fix for kernel hot-reload when definition changes
- Fix for NVCC warnings on Linux
- Fix for generated function names when kernels are defined as class functions
- Fix for reload of generated CPU kernel code on Linux
- Fix for example scripts to output USD at 60 timecodes per-second (better Kit compatibility)

## [0.2.3] - 2022-06-13

- Fix for incorrect 4d array bounds checking
- Fix for `wp.constant` changes not updating module hash
- Fix for stale CUDA kernel cache when CPU kernels launched first
- Array gradients are now allocated along with the arrays and accessible as `wp.array.grad`, users should take care to always call `wp.Tape.zero()` to clear gradients between different invocations of `wp.Tape.backward()`
- Added `wp.array.fill_()` to set all entries to a scalar value (4-byte values only currently)

### Breaking Changes

- Tape `capture` option has been removed, users can now capture tapes inside existing CUDA graphs (e.g.: inside Torch)
- Scalar loss arrays should now explicitly set `requires_grad=True` at creation time

## 0.2.2 - 2022-05-30

- Fix for `from import *` inside Warp initialization
- Fix for body space velocity when using deforming Mesh objects with scale
- Fix for noise gradient discontinuities affecting `wp.curlnoise()`
- Fix for `wp.from_torch()` to correctly preserve shape
- Fix for URDF parser incorrectly passing density to scale parameter
- Optimizations for startup time from 3s -> 0.3s
- Add support for custom kernel cache location, Warp will now store generated binaries in the user's application directory
- Add support for cross-module function references, e.g.: call another modules @wp.func functions
- Add support for overloading `@wp.func` functions based on argument type
- Add support for calling built-in functions directly from Python interpreter outside kernels (experimental)
- Add support for auto-complete and docstring lookup for builtins in IDEs like VSCode, PyCharm, etc
- Add support for doing partial array copies, see `wp.copy()` for details
- Add support for accessing mesh data directly in kernels, see `wp.mesh_get_point()`, `wp.mesh_get_index()`, `wp.mesh_eval_face_normal()`
- Change to only compile for targets where kernel is launched (e.g.: will not compile CPU unless explicitly requested)

### Breaking Changes

- Builtin methods such as `wp.quat_identity()` now call the Warp native implementation directly and will return a `wp.quat` object instead of NumPy array
- NumPy implementations of many builtin methods have been moved to `wp.utils` and will be deprecated
- Local `@wp.func` functions should not be namespaced when called, e.g.: previously `wp.myfunc()` would work even if `myfunc()` was not a builtin
- Removed `wp.rpy2quat()`, please use `wp.quat_rpy()` instead

## 0.2.1 - 2022-05-11

- Fix for unit tests in Kit

## [0.2.0] - 2022-05-02

### Warp Core

- Fix for unrolling loops with negative bounds
- Fix for unresolved symbol `hash_grid_build_device()` not found when lib is compiled without CUDA support
- Fix for failure to load nvrtc-builtins64_113.dll when user has a newer CUDA toolkit installed on their machine
- Fix for conversion of Torch tensors to `wp.array` with a vector dtype (incorrect row count)
- Fix for `warp.dll` not found on some Windows installations
- Fix for macOS builds on Clang 13.x
- Fix for step-through debugging of kernels on Linux
- Add argument type checking for user defined `@wp.func` functions
- Add support for custom iterable types, supports ranges, hash grid, and mesh query objects
- Add support for multi-dimensional arrays, for example use `x = array[i,j,k]` syntax to address a 3-dimensional array
- Add support for multi-dimensional kernel launches, use `launch(kernel, dim=(i,j,k), ...` and `i,j,k = wp.tid()` to obtain thread indices
- Add support for bounds-checking array memory accesses in debug mode, use `wp.config.mode = "debug"` to enable
- Add support for differentiating through dynamic and nested for-loops
- Add support for evaluating MLP neural network layers inside kernels with custom activation functions, see `wp.mlp()`
- Add additional NVDB sampling methods and adjoints, see `wp.volume_sample_i()`, `wp.volume_sample_f()`, and `wp.volume_sample_vec()`
- Add support for loading zlib compressed NVDB volumes, see `wp.Volume.load_from_nvdb()`
- Add support for triangle intersection testing, see `wp.intersect_tri_tri()`
- Add support for NVTX profile zones in `wp.ScopedTimer()`
- Add support for additional transform and quaternion math operations, see `wp.inverse()`, `wp.quat_to_matrix()`, `wp.quat_from_matrix()`
- Add fast math (`--fast-math`) to kernel compilation by default
- Add `wp.torch` import by default (if PyTorch is installed)

### Warp Kit

- Add Kit menu for browsing Warp documentation and example scenes under 'Window->Warp'
- Fix for OgnParticleSolver.py example when collider is coming from Read Prim into Bundle node

### Warp Sim

- Fix for joint attachment forces
- Fix for URDF importer and floating base support
- Add examples showing how to use differentiable forward kinematics to solve inverse kinematics
- Add examples for URDF cartpole and quadruped simulation

### Breaking Changes

- `wp.volume_sample_world()` is now replaced by `wp.volume_sample_f/i/vec()` which operate in index (local) space. Users should use `wp.volume_world_to_index()` to transform points from world space to index space before sampling.
- `wp.mlp()` expects multi-dimensional arrays instead of one-dimensional arrays for inference, all other semantics remain the same as earlier versions of this API.
- `wp.array.length` member has been removed, please use `wp.array.shape` to access array dimensions, or use `wp.array.size` to get total element count
- Marking `dense_gemm()`, `dense_chol()`, etc methods as experimental until we revisit them

## 0.1.25 - 2022-03-20

- Add support for class methods to be Warp kernels
- Add HashGrid reserve() so it can be used with CUDA graphs
- Add support for CUDA graph capture of tape forward/backward passes
- Add support for Python 3.8.x and 3.9.x
- Add hyperbolic trigonometric functions, see `wp.tanh()`, `wp.sinh()`, `wp.cosh()`
- Add support for floored division on integer types
- Move tests into core library so they can be run in Kit environment

## 0.1.24 - 2022-03-03

### Warp Core

- Add NanoVDB support, see `wp.volume_sample*()` methods
- Add support for reading compile-time constants in kernels, see `wp.constant()`
- Add support for __cuda_array_interface__ protocol for zero-copy interop with PyTorch, see `wp.torch.to_torch()`
- Add support for additional numeric types, i8, u8, i16, u16, etc
- Add better checks for device strings during allocation / launch
- Add support for sampling random numbers with a normal distribution, see `wp.randn()`
- Upgrade to CUDA 11.3
- Update example scenes to Kit 103.1
- Deduce array dtype from np.array when one is not provided
- Fix for ranged for loops with negative step sizes
- Fix for 3d and 4d spherical gradient distributions

## 0.1.23 - 2022-02-17

### Warp Core

- Fix for generated code folder being removed during Showroom installation
- Fix for macOS support
- Fix for dynamic for-loop code gen edge case
- Add procedural noise primitives, see `wp.noise()`, `wp.pnoise()`, `wp.curlnoise()`
- Move simulation helpers our of test into `wp.sim` module

## 0.1.22 - 2022-02-14

### Warp Core

- Fix for .so reloading on Linux
- Fix for while loop code-gen in some edge cases
- Add rounding functions `wp.round()`, `wp.rint()`, `wp.trunc()`, `wp.floor()`, `wp.ceil()`
- Add support for printing strings and formatted strings from kernels
- Add MSVC compiler version detection and require minimum

### Warp Sim

- Add support for universal and compound joint types

## 0.1.21 - 2022-01-19

### Warp Core

- Fix for exception on shutdown in empty `wp.array` objects
- Fix for hot reload of CPU kernels in Kit
- Add hash grid primitive for point-based spatial queries, see `wp.hash_grid_query()`, `wp.hash_grid_query_next()`
- Add new PRNG methods using PCG-based generators, see `wp.rand_init()`, `wp.randf()`, `wp.randi()`
- Add support for AABB mesh queries, see `wp.mesh_query_aabb()`, `wp.mesh_query_aabb_next()`
- Add support for all Python `range()` loop variants
- Add builtin vec2 type and additional math operators, `wp.pow()`, `wp.tan()`, `wp.atan()`, `wp.atan2()`
- Remove dependency on CUDA driver library at build time
- Remove unused NVRTC binary dependencies (50mb smaller Linux distribution)

### Warp Sim

- Bundle import of multiple shapes for simulation nodes
- New OgnParticleVolume node for sampling shapes -> particles
- New OgnParticleSolver node for DEM style granular materials

## 0.1.20 - 2021-11-02

- Updates to the ripple solver for GTC (support for multiple colliders, buoyancy, etc)

## 0.1.19 - 2021-10-15

- Publish from 2021.3 to avoid omni.graph database incompatibilities

## 0.1.18 - 2021-10-08

- Enable Linux support (tested on 20.04)

## 0.1.17 - 2021-09-30

- Fix for 3x3 SVD adjoint
- Fix for A6000 GPU (bump compute model to sm_52 minimum)
- Fix for .dll unload on rebuild
- Fix for possible array destruction warnings on shutdown
- Rename spatial_transform -> transform
- Documentation update

## 0.1.16 - 2021-09-06

- Fix for case where simple assignments (a = b) incorrectly generated reference rather than value copy
- Handle passing zero-length (empty) arrays to kernels

## 0.1.15 - 2021-09-03

- Add additional math library functions (asin, etc)
- Add builtin 3x3 SVD support
- Add support for named constants (True, False, None)
- Add support for if/else statements (differentiable)
- Add custom memset kernel to avoid CPU overhead of cudaMemset()
- Add rigid body joint model to `wp.sim` (based on Brax)
- Add Linux, MacOS support in core library
- Fix for incorrectly treating pure assignment as reference instead of value copy
- Removes the need to transfer array to CPU before numpy conversion (will be done implicitly)
- Update the example OgnRipple wave equation solver to use bundles

## 0.1.14 - 2021-08-09

- Fix for out-of-bounds memory access in CUDA BVH
- Better error checking after kernel launches (use `wp.config.verify_cuda=True`)
- Fix for vec3 normalize adjoint code

## 0.1.13 - 2021-07-29

- Remove OgnShrinkWrap.py test node

## 0.1.12 - 2021-07-29

- Switch to Woop et al.'s watertight ray-tri intersection test
- Disable --fast-math in CUDA compilation step for improved precision

## 0.1.11 - 2021-07-28

- Fix for `wp.mesh_query_ray()` returning incorrect t-value

## 0.1.10 - 2021-07-28

- Fix for OV extension fwatcher filters to avoid hot-reload loop due to OGN regeneration

## 0.1.9 - 2021-07-21

- Fix for loading sibling DLL paths
- Better type checking for built-in function arguments
- Added runtime docs, can now list all builtins using `wp.print_builtins()`

## 0.1.8 - 2021-07-14

- Fix for hot-reload of CUDA kernels
- Add Tape object for replaying differentiable kernels
- Add helpers for Torch interop (convert `torch.Tensor` to `wp.Array`)

## 0.1.7 - 2021-07-05

- Switch to NVRTC for CUDA runtime
- Allow running without host compiler
- Disable asserts in kernel release mode (small perf. improvement)

## 0.1.6 - 2021-06-14

- Look for CUDA toolchain in target-deps

## 0.1.5 - 2021-06-14

- Rename OgLang -> Warp
- Improve CUDA environment error checking
- Clean-up some logging, add verbose mode (`wp.config.verbose`)

## 0.1.4 - 2021-06-10

- Add support for mesh raycast

## 0.1.3 - 2021-06-09

- Add support for unary negation operator
- Add support for mutating variables during dynamic loops (non-differentiable)
- Add support for in-place operators
- Improve kernel cache start up times (avoids adjointing before cache check)
- Update README.md with requirements / examples

## 0.1.2 - 2021-06-03

- Add support for querying mesh velocities
- Add CUDA graph support, see `wp.capture_begin()`, `wp.capture_end()`, `wp.capture_launch()`
- Add explicit initialization phase, `wp.init()`
- Add variational Euler solver (sim)
- Add contact caching, switch to nonlinear friction model (sim)

- Fix for Linux/macOS support

## 0.1.1 - 2021-05-18

- Fix bug with conflicting CUDA contexts

## 0.1.0 - 2021-05-17

- Initial publish for alpha testing

[Unreleased]: https://github.com/NVIDIA/warp/compare/v1.7.2...HEAD
[1.7.2]: https://github.com/NVIDIA/warp/releases/tag/v1.7.2
[1.7.1]: https://github.com/NVIDIA/warp/releases/tag/v1.7.1
[1.7.0]: https://github.com/NVIDIA/warp/releases/tag/v1.7.0
[1.6.2]: https://github.com/NVIDIA/warp/releases/tag/v1.6.2
[1.6.1]: https://github.com/NVIDIA/warp/releases/tag/v1.6.1
[1.6.0]: https://github.com/NVIDIA/warp/releases/tag/v1.6.0
[1.5.1]: https://github.com/NVIDIA/warp/releases/tag/v1.5.1
[1.5.0]: https://github.com/NVIDIA/warp/releases/tag/v1.5.0
[1.4.2]: https://github.com/NVIDIA/warp/releases/tag/v1.4.2
[1.4.1]: https://github.com/NVIDIA/warp/releases/tag/v1.4.1
[1.4.0]: https://github.com/NVIDIA/warp/releases/tag/v1.4.0
[1.3.3]: https://github.com/NVIDIA/warp/releases/tag/v1.3.3
[1.3.2]: https://github.com/NVIDIA/warp/releases/tag/v1.3.2
[1.3.1]: https://github.com/NVIDIA/warp/releases/tag/v1.3.1
[1.3.0]: https://github.com/NVIDIA/warp/releases/tag/v1.3.0
[1.2.2]: https://github.com/NVIDIA/warp/releases/tag/v1.2.2
[1.2.1]: https://github.com/NVIDIA/warp/releases/tag/v1.2.1
[1.2.0]: https://github.com/NVIDIA/warp/releases/tag/v1.2.0
[1.1.0]: https://github.com/NVIDIA/warp/releases/tag/v1.1.0
[1.0.2]: https://github.com/NVIDIA/warp/releases/tag/v1.0.2
[1.0.1]: https://github.com/NVIDIA/warp/releases/tag/v1.0.1
[1.0.0]: https://github.com/NVIDIA/warp/releases/tag/v1.0.0
[0.15.1]: https://github.com/NVIDIA/warp/releases/tag/v0.15.1
[0.15.0]: https://github.com/NVIDIA/warp/releases/tag/v0.15.0
[0.13.0]: https://github.com/NVIDIA/warp/releases/tag/v0.13.0
[0.11.0]: https://github.com/NVIDIA/warp/releases/tag/v0.11.0
[1.0.0-beta.6]: https://github.com/NVIDIA/warp/releases/tag/v1.0.0-beta.6
[1.0.0-beta.5]: https://github.com/NVIDIA/warp/releases/tag/v1.0.0-beta.5
[0.10.1]: https://github.com/NVIDIA/warp/releases/tag/v0.10.1
[0.9.0]: https://github.com/NVIDIA/warp/releases/tag/v0.9.0
[0.7.0]: https://github.com/NVIDIA/warp/releases/tag/v0.7.0
[0.5.0]: https://github.com/NVIDIA/warp/releases/tag/v0.5.0
[0.4.3]: https://github.com/NVIDIA/warp/releases/tag/v0.4.3
[0.3.1]: https://github.com/NVIDIA/warp/releases/tag/v0.3.1
[0.2.3]: https://github.com/NVIDIA/warp/releases/tag/v0.2.3
[0.2.0]: https://github.com/NVIDIA/warp/releases/tag/v0.2.0<|MERGE_RESOLUTION|>--- conflicted
+++ resolved
@@ -7,13 +7,10 @@
 - Add the static method `wp.MarchingCubes.extract_surface_marching_cubes()` to extract a triangular mesh from a
   3D scalar field sampled to a regular grid ([GH-788](https://github.com/NVIDIA/warp/issues/788)).
 - Support input-output aliasing in JAX FFI ([GH-815](https://github.com/NVIDIA/warp/issues/815)).
-<<<<<<< HEAD
 - Add additional OpenGL rendering example code that shows how to use ImGui ([GH-833](https://github.com/NVIDIA/warp/issues/833))
 - Add support for displaying and editing Warp vector and array types in ImGui ([GH-844](https://github.com/NVIDIA/warp/issues/844))
-=======
 - Memory address of warp arrays can now be retrieved in kernels as `array.ptr` ([GH-819](https://github.com/NVIDIA/warp/issues/819)).
 
->>>>>>> b2a9133d
 
 ### Changed
 
