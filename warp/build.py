--- conflicted
+++ resolved
@@ -238,17 +238,10 @@
             cu_out = cu_path + ".o"
 
             if (config == "debug"):
-<<<<<<< HEAD
-                cuda_cmd = f'"{cuda_home}/bin/nvcc" --compiler-options=/MTd,/Zi,/Od -g -G -O0 -D_DEBUG -D_ITERATOR_DEBUG_LEVEL=0 -I"{native_dir}" -I"{nanovdb_home}" -line-info -gencode=arch=compute_52,code=compute_52 -DWP_CUDA -o "{cu_out}" -c "{cu_path}"'
+                cuda_cmd = f'"{cuda_home}/bin/nvcc" --compiler-options=/MTd,/Zi,/Od -g -G -O0 -D_DEBUG -D_ITERATOR_DEBUG_LEVEL=0 -I"{native_dir}" -I"{nanovdb_home}" -line-info {gencode_opts} -DWP_CUDA -o "{cu_out}" -c "{cu_path}"'
 
             elif (config == "release"):
-                cuda_cmd = f'"{cuda_home}/bin/nvcc" -O3 -gencode=arch=compute_70,code=compute_70  -I"{native_dir}" -I"{nanovdb_home}" --use_fast_math -DWP_CUDA -o "{cu_out}" -c "{cu_path}"'
-=======
-                cuda_cmd = f'"{cuda_home}/bin/nvcc" --compiler-options=/MTd,/Zi,/Od -g -G -O0 -D_DEBUG -D_ITERATOR_DEBUG_LEVEL=0 -I"{native_dir}" -I"{native_dir}/cub" -I"{nanovdb_home}" -line-info {gencode_opts} -DWP_CUDA -o "{cu_out}" -c "{cu_path}"'
-
-            elif (config == "release"):
-                cuda_cmd = f'"{cuda_home}/bin/nvcc" -O3 {gencode_opts}  -I"{native_dir}" -I"{native_dir}/cub" -I"{nanovdb_home}" --use_fast_math -DWP_CUDA -o "{cu_out}" -c "{cu_path}"'
->>>>>>> 05fce690
+                cuda_cmd = f'"{cuda_home}/bin/nvcc" -O3 {gencode_opts}  -I"{native_dir}" -I"{nanovdb_home}" --use_fast_math -DWP_CUDA -o "{cu_out}" -c "{cu_path}"'
 
             with ScopedTimer("build_cuda", active=warp.config.verbose):
                 run_cmd(cuda_cmd)
@@ -285,18 +278,11 @@
             cu_out = cu_path + ".o"
 
             if (config == "debug"):
-<<<<<<< HEAD
-                cuda_cmd = f'"{cuda_home}/bin/nvcc" -g -G -O0 --compiler-options -fPIC -D_DEBUG -D_ITERATOR_DEBUG_LEVEL=0 -line-info -gencode=arch=compute_52,code=compute_52 -DWP_CUDA -I"{native_dir}" -o "{cu_out}" -c "{cu_path}"'
+                cuda_cmd = f'"{cuda_home}/bin/nvcc" -g -G -O0 --compiler-options -fPIC -D_DEBUG -D_ITERATOR_DEBUG_LEVEL=0 -line-info {gencode_opts} -DWP_CUDA -I"{native_dir}" -o "{cu_out}" -c "{cu_path}"'
 
             elif (config == "release"):
-                cuda_cmd = f'"{cuda_home}/bin/nvcc" -O3 --compiler-options -fPIC -gencode=arch=compute_52,code=compute_52 --use_fast_math -DWP_CUDA -I"{native_dir}" -o "{cu_out}" -c "{cu_path}"'
-=======
-                cuda_cmd = f'"{cuda_home}/bin/nvcc" -g -G -O0 --compiler-options -fPIC -D_DEBUG -D_ITERATOR_DEBUG_LEVEL=0 -line-info {gencode_opts} -DWP_CUDA -I"{native_dir}" -I"{native_dir}/cub" -o "{cu_out}" -c "{cu_path}"'
-
-            elif (config == "release"):
-                cuda_cmd = f'"{cuda_home}/bin/nvcc" -O3 --compiler-options -fPIC {gencode_opts} --use_fast_math -DWP_CUDA -I"{native_dir}" -I"{native_dir}/cub" -o "{cu_out}" -c "{cu_path}"'
-
->>>>>>> 05fce690
+                cuda_cmd = f'"{cuda_home}/bin/nvcc" -O3 --compiler-options -fPIC {gencode_opts} --use_fast_math -DWP_CUDA -I"{native_dir}" -o "{cu_out}" -c "{cu_path}"'
+
 
 
             with ScopedTimer("build_cuda", active=warp.config.verbose):
