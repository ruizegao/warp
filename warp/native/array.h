--- conflicted
+++ resolved
@@ -72,19 +72,11 @@
 template <typename T>
 CUDA_CALLABLE inline T& index(const array_t<T>& arr, int i, int j, int k, int l)
 {
-<<<<<<< HEAD
     assert(arr.ndim == 4);
-    assert(arr.shape[0] > i);
-    assert(arr.shape[1] > j);
-    assert(arr.shape[2] > k);
-    assert(arr.shape[3] > l);
-=======
-    assert(arr.ndim == 3);
     assert(i >= 0 && i < arr.shape[0]);
     assert(j >= 0 && j < arr.shape[1]);
     assert(k >= 0 && k < arr.shape[2]);
     assert(l >= 0 && l < arr.shape[3]);
->>>>>>> c8d98249
 
     const int idx = i*arr.shape[1]*arr.shape[2]*arr.shape[3] + 
                     j*arr.shape[2]*arr.shape[3] + 
