# Copyright (c) 2022 NVIDIA CORPORATION.  All rights reserved.
# NVIDIA CORPORATION and its licensors retain all intellectual property
# and proprietary rights in and to this software, related documentation
# and any modifications thereto.  Any use, reproduction, disclosure or
# distribution of this software and related documentation without an express
# license agreement from NVIDIA CORPORATION is strictly prohibited.

import math
import os
import sys
import inspect
import hashlib
import ctypes
import platform
import ast

from typing import Tuple
from typing import List
from typing import Dict
from typing import Any
from typing import Callable
from typing import Union

import warp
import warp.utils
import warp.codegen
import warp.build
import warp.config

import numpy as np

# represents either a built-in or user-defined function
class Function:

    def __init__(self,
                 func,
                 key,
                 namespace,
                 input_types=None,
                 value_func=None,
                 module=None,
                 variadic=False,
                 export=False,
                 doc="",
                 group="",
                 hidden=False,
                 skip_replay=False):
        
        self.func = func   # points to Python function decorated with @wp.func, may be None for builtins
        self.key = key
        self.namespace = namespace
        self.value_func = value_func    # a function that takes a list of args and returns the value type, e.g.: load(array, index) returns the type of value being loaded
        self.input_types = {}
        self.export = export
        self.doc = doc
        self.group = group
        self.module = module
        self.variadic = variadic        # function can take arbitrary number of inputs, e.g.: printf()
        self.hidden = hidden            # function will not be listed in docs
        self.skip_replay = skip_replay  # whether or not operation will be performed during the forward replay in the backward pass

        # embedded linked list of all overloads
        # the module's function dictionary holds 
        # the list head for a given key (func name)
        self.overloads = [self]

        if func:

            # user defined (Python) function
            self.adj = warp.codegen.Adjoint(func)

            # record input types    
            for name, type in self.adj.arg_types.items():
                
                if name == "return":
                    def value_func(args):
                        return type
                    self.value_func = value_func
                
                else:
                    self.input_types[name] = type

        else:

            # builtin (native) function, canonicalize argument types
            for k, v in input_types.items():
                self.input_types[k] = warp.types.type_to_warp(v)

            # cache mangled name
            if self.is_simple():
                self.mangled_name = self.mangle()
            else:
                self.mangled_name = None

        # add to current module
        if module:
            module.register_function(self)
            

    def __call__(self, *args, **kwargs):
        # handles calling a builtin (native) function
        # as if it was a Python function, i.e.: from
        # within the CPython interpreter rather than 
        # from within a kernel (experimental).

        if self.is_builtin() and self.mangled_name:

            # store last error during overload resolution
            error = None

            for f in self.overloads:
                    
                # try and find builtin in the warp.dll            
                if hasattr(warp.context.runtime.core, f.mangled_name) == False:
                    raise RuntimeError(f"Couldn't find function {self.key} with mangled name {self.mangled_name} in the Warp native library")
                
                try:
                    # try and pack args into what the function expects
                    params = []
                    for i, (arg_name, arg_type) in enumerate(f.input_types.items()):

                        a = args[i]

                        # try to convert to a value type (vec3, mat33, etc)
                        if issubclass(arg_type, ctypes.Array):

                            # force conversion to ndarray first (handles tuple / list, Gf.Vec3 case)
                            a = np.array(a)

                            # flatten to 1D array
                            v = a.flatten()
                            if (len(v) != arg_type._length_):
                                raise RuntimeError(f"Error calling function '{f.key}', parameter for argument '{arg_name}' has length {len(v)}, but expected {arg_type._length_}. Could not convert parameter to {arg_type}.")

                            # wrap the arg_type (which is an ctypes.Array) in a structure
                            # to ensure parameter is passed to the .dll by value rather than reference
                            class ValueArg(ctypes.Structure):
                                _fields_ = [ ('value', arg_type)]

                            x = ValueArg()
                            for i in range(arg_type._length_):
                                x.value[i] = v[i]

                            params.append(x)

                        else:
                            try:
                                # try to pack as a scalar type
                                params.append(arg_type._type_(a))
                            except:
                                raise RuntimeError(f"Error calling function {f.key}, unable to pack function parameter type {type(a)} for param {arg_name}, expected {arg_type}")

                    # returns the corresponding ctype for a scalar or vector warp type
                    def type_ctype(dtype):

                        if dtype == float:
                            return ctypes.c_float
                        elif dtype == int:
                            return ctypes.c_int32
                        elif issubclass(dtype, ctypes.Array):
                            return dtype
                        elif issubclass(dtype, ctypes.Structure):
                            return dtype
                        else:
                            # scalar type
                            return dtype._type_

                    value_type = type_ctype(f.value_func(None))

                    # construct return value (passed by address)
                    ret = value_type()
                    ret_addr = ctypes.c_void_p(ctypes.addressof(ret))

                    params.append(ret_addr)

                    c_func = getattr(warp.context.runtime.core, f.mangled_name)
                    c_func(*params)

                    if issubclass(value_type, ctypes.Array) or issubclass(value_type, ctypes.Structure):
                        # return vector types as ctypes 
                        return ret
                    else:
                        # return scalar types as int/float
                        return ret.value
                
                except Exception as e:
                    # couldn't pack values to match this overload
                    # store error and move onto the next one
                    error = e
                    continue

            # overload resolution or call failed
            # raise the last exception encountered
            raise error

        else:
            raise RuntimeError(f"Error, functions decorated with @wp.func can only be called from within Warp kernels (trying to call {self.key}())")
       

    def is_builtin(self):
        return self.func == None

    def is_simple(self):
        
        if self.variadic:
           return False

        # only export simple types that don't use arrays
        for k, v in self.input_types.items():
            if isinstance(v, warp.array) or v == Any or v == Callable or v == Tuple:
                return False

        return_type = ""

        try:
            # todo: construct a default value for each of the functions args
            # so we can generate the return type for overloaded functions
            return_type = type_str(self.value_func(None))
        except:
            return False

        if return_type.startswith("Tuple"):
            return False

        return True

    def mangle(self):       
        # builds a mangled name for the C-exported 
        # function, e.g.: builtin_normalize_vec3()

        name = "builtin_" + self.key
        
        types = []
        for t in self.input_types.values():
            types.append(t.__name__)

        return "_".join([name, *types])

    def add_overload(self, f):

        # todo: note that it is an error to add two functions
        # with the exact same signature as this would cause compile
        # errors during compile time. We should check here if there
        # is a previously created function with the same signature
        self.overloads.append(f)


class KernelHooks:
    def __init__(self, forward, backward):
        self.forward = forward
        self.backward = backward


# caches source and compiled entry points for a kernel (will be populated after module loads)
class Kernel:

    def __init__(self, func, key, module):

        self.func = func
        self.module = module
        self.key = key

        self.adj = warp.codegen.Adjoint(func)

        if (module):
            module.register_kernel(self)

    # lookup and cache entry points based on name, called after compilation / module load
    def get_hooks(self, device):

        # get dictionary of hooks for the given device
        device_hooks = self.module.kernel_hooks.get(device.context, {})

        # look up this kernel
        hooks = device_hooks.get(self)
        if hooks is not None:
            return hooks
        
        if device.is_cpu:
            forward = eval("self.module.dll." + self.key + "_cpu_forward")
            backward = eval("self.module.dll." + self.key + "_cpu_backward")
        else:
            cu_module = self.module.cuda_modules[device.context]
            forward = runtime.core.cuda_get_kernel(device.context, cu_module, (self.key + "_cuda_kernel_forward").encode('utf-8'))
            backward = runtime.core.cuda_get_kernel(device.context, cu_module, (self.key + "_cuda_kernel_backward").encode('utf-8'))

        hooks = KernelHooks(forward, backward)
        device_hooks[self] = hooks
        return hooks


#----------------------

# decorator to register function, @func
def func(f):
    name = warp.codegen.make_full_qualified_name(f)

    m = get_module(f.__module__)
    func = Function(func=f, key=name, namespace="", module=m, value_func=None)   # value_type not known yet, will be inferred during Adjoint.build()

    # return the top of the list of overloads for this key
    return m.functions[name]

# decorator to register kernel, @kernel, custom_name may be a string
# that creates a kernel with a different name from the actual function
def kernel(f):
    
    m = get_module(f.__module__)
    k = Kernel(func=f, key=warp.codegen.make_full_qualified_name(f), module=m)

    return k


# decorator to register struct, @struct
def struct(c):

    m = get_module(c.__module__)
    s = warp.codegen.Struct(cls=c, key=warp.codegen.make_full_qualified_name(c), module=m)

    return s


builtin_functions = {}


def add_builtin(key, input_types={}, value_type=None, value_func=None, doc="", namespace="wp::", variadic=False, export=True, group="Other", hidden=False, skip_replay=False):

    # wrap simple single-type functions with a value_func()
    if value_func == None:
        def value_func(args):
            return value_type
   
    func = Function(func=None,
                    key=key,
                    namespace=namespace,
                    input_types=input_types,
                    value_func=value_func,
                    variadic=variadic,
                    export=export,
                    doc=doc,
                    group=group,
                    hidden=hidden,
                    skip_replay=skip_replay)

    if key in builtin_functions:
        builtin_functions[key].add_overload(func)
    else:
        builtin_functions[key] = func

        # export means the function will be added to the `warp` module namespace
        # so that users can call it directly from the Python interpreter
        if export == True:
            
            if hasattr(warp, key):
                
                # check that we haven't already created something at this location
                # if it's just an overload stub for auto-complete then overwrite it
                if getattr(warp, key).__name__ != "_overload_dummy":
                    raise RuntimeError(f"Trying to register builtin function '{key}' that would overwrite existing object.")

            setattr(warp, key, func)
            

# global dictionary of modules
user_modules = {}

def get_module(name):

    # some modules might be manually imported using `importlib` without being
    # registered into `sys.modules`
    parent = sys.modules.get(name, None)
    parent_loader = None if parent is None else parent.__loader__

    if name in user_modules:

        # check if the Warp module was created using a different loader object 
        # if so, we assume the file has changed and we recreate the module to
        # clear out old kernels / functions
<<<<<<< HEAD
        if user_modules[name].loader is not parent_loader:
            user_modules[name].unload()
            user_modules[name] = warp.context.Module(name, parent_loader)
=======
        if user_modules[name].loader is not parent.__loader__:           

            old_module = user_modules[name]

            # Unload the old module and recursively unload all of its dependents.
            # This ensures that dependent modules will be re-hashed and reloaded on next launch.
            # The rec_mask tracks modules already visited to avoid circular references.
            def _unload_rec(module, rec_mask):
                module.unload()
                rec_mask.add(module)
                for d in module._dependents:
                    if d not in rec_mask:
                        _unload_rec(d, rec_mask)

            _unload_rec(old_module, set())

            new_module = warp.context.Module(name, parent.__loader__)

            for reference in old_module._references:
                # the new module adopts the reference
                new_module._references.add(reference)
                # update the reference's dependent
                reference._dependents.remove(old_module)
                reference._dependents.add(new_module)

            for dependent in old_module._dependents:
                # the new module adopts the dependent
                new_module._dependents.add(dependent)
                # update dependent's reference
                dependent._references.remove(old_module)
                dependent._references.add(new_module)

            user_modules[name] = new_module
>>>>>>> 22c85bed

        return user_modules[name]

    else:
        
        # else Warp module didn't exist yet, so create a new one
        user_modules[name] = warp.context.Module(name, parent_loader)
        return user_modules[name]


class ModuleBuilder:

    def __init__(self, module, options):
            
        self.functions = {}
        self.structs = {}
        self.options = options
        self.module = module

        # build all functions declared in the module
        for func in module.functions.values():
            self.build_function(func)

        # build all kernel entry points
        for kernel in module.kernels.values():
            self.build_kernel(kernel)

    def build_struct(self, struct):
        self.structs[struct] = None

    def build_kernel(self, kernel):
        kernel.adj.build(self)

    def build_function(self, func):

        if func in self.functions:
            return
        else:

            func.adj.build(self)

            # complete the function return type after we have analyzed it (inferred from return statement in ast)
            if not func.value_func:

                def wrap(adj):
                    def value_type(args):
                        if (adj.return_var):
                            return adj.return_var.type
                        else:
                            return None

                    return value_type

                func.value_func = wrap(func.adj)

            # use dict to preserve import order
            self.functions[func] = None

    def codegen_cpu(self):

        cpp_source = ""

        # code-gen structs
        for struct in self.structs.keys():
            cpp_source += warp.codegen.codegen_struct(struct)

        # code-gen all imported functions
        for func in self.functions.keys():
            cpp_source += warp.codegen.codegen_func(func.adj, device="cpu")

        for kernel in self.module.kernels.values():

            # each kernel gets an entry point in the module
            cpp_source += warp.codegen.codegen_kernel(kernel, device="cpu", options=self.options)
            cpp_source += warp.codegen.codegen_module(kernel, device="cpu")

        # add headers
        cpp_source = warp.codegen.cpu_module_header + cpp_source

        return cpp_source

    def codegen_cuda(self):

        cu_source = ""

        # code-gen structs
        for struct in self.structs.keys():
            cu_source += warp.codegen.codegen_struct(struct)

        # code-gen all imported functions
        for func in self.functions.keys():
            cu_source += warp.codegen.codegen_func(func.adj, device="cuda") 

        for kernel in self.module.kernels.values():
            cu_source += warp.codegen.codegen_kernel(kernel, device="cuda", options=self.options)
            cu_source += warp.codegen.codegen_module(kernel, device="cuda")

        # add headers
        cu_source = warp.codegen.cuda_module_header + cu_source

        return cu_source

#-----------------------------------------------------
# stores all functions and kernels for a Python module
# creates a hash of the function to use for checking
# build cache

class Module:

    def __init__(self, name, loader):

        self.name = name
        self.loader = loader

        self.kernels = {}
        self.functions = {}
        self.constants = []
        self.structs = []

        self.dll = None
        self.cuda_modules = {} # module lookup by CUDA context

        self.cpu_build_failed = False
        self.cuda_build_failed = False

        self.options = {"max_unroll": 16,
                        "enable_backward": True,
                        "mode": warp.config.mode}

        # kernel hook lookup per device
        # hooks are stored with the module so they can be easily cleared when the module is reloaded.
        # -> See ``Kernel.get_hooks()``
        self.kernel_hooks = {}

        # Module dependencies are determined by scanning each function
        # and kernel for references to external functions and structs.
        #
        # When a referenced module is modified, all of its dependents need to be reloaded
        # on the next launch.  To detect this, a module's hash recursively includes
        # all of its references.
        # -> See ``Module.hash_module()``
        #
        # The dependency mechanism works for both static and dynamic (runtime) modifications.
        # When a module is reloaded at runtime, we recursively unload all of its
        # dependents, so that they will be re-hashed and reloaded on the next launch.
        # -> See ``get_module()``

        self._references = set() # modules whose content we depend on
        self._dependents = set() # modules that depend on our content

        # Since module hashing is recursive, we improve performance by caching the hash of the
        # module contents (kernel source, function source, and struct source).
        # After all kernels, functions, and structs are added to the module (usually at import time),
        # the content hash doesn't change.
        # -> See ``Module._hash_module_rec()``

        self._content_hash = None
        self._content_changed = True


    def register_struct(self, struct):

        self.structs.append(struct)

        # for a reload of module on next launch
        self.unload()

        # invalidate content hash
        self._content_changed = True

    def register_kernel(self, kernel):

        self.kernels[kernel.key] = kernel

        self._update_references(kernel.adj)

        # for a reload of module on next launch
        self.unload()

        # invalidate content hash
        self._content_changed = True

    def register_function(self, func):
        
        if func.key not in self.functions:
            self.functions[func.key] = func
        else:
            self.functions[func.key].add_overload(func)

        self._update_references(func.adj)

        # for a reload of module on next launch
        self.unload()

        # invalidate content hash
        self._content_changed = True

    def _update_references(self, adj):

        # scan for function calls
        for node in ast.walk(adj.tree):
            if isinstance(node, ast.Call):
                try:
                    # try and look up path in function globals
                    path = adj.resolve_path(node.func)
                    func = eval(".".join(path), adj.func.__globals__)

                    # if this is a user-defined function, add a module reference
                    if isinstance(func, warp.context.Function) and func.module is not None:
                        self._add_reference(func.module)

                except:
                    # Lookups may fail for builtins, but that's ok.
                    # Lookups may also fail for functions in this module that haven't been imported yet,
                    # and that's ok too (not an external reference).
                    pass

        # scan for structs
        for arg in adj.args:
            if isinstance(arg.type, warp.codegen.Struct) and arg.type.module is not None:
                self._add_reference(arg.type.module)

    def _add_reference(self, ref):

        if ref is not self:
            self._references.add(ref)
            ref._dependents.add(self)


    def hash_module(self):

        return self._hash_module_rec(set())

    def _hash_module_rec(self, rec_mask):

        # Hash this module, including all referenced modules recursively.
        # The rec_mask tracks modules already visited to avoid circular references.

        # check if we need to update the content hash
        if self._content_changed:

            # recompute content hash
            ch = hashlib.sha256()

            # struct source
            for struct in self.structs:
                s = inspect.getsource(struct.cls)
                ch.update(bytes(s, 'utf-8'))

            # functions source
            for func in self.functions.values():
                s = func.adj.source
                ch.update(bytes(s, 'utf-8'))
                
            # kernel source
            for kernel in self.kernels.values():
                s = kernel.adj.source
                ch.update(bytes(s, 'utf-8'))
            
            self._content_hash = ch.digest()
            self._content_changed = False

        h = hashlib.sha256()

        # content hash
        h.update(self._content_hash)

        # configuration parameters
        for k in sorted(self.options.keys()):
            s = f"{k}={self.options[k]}"
            h.update(bytes(s, 'utf-8'))

        # ensure to trigger recompilation if verify_fp flag is changed
        if warp.config.verify_fp:
            h.update(bytes("verify_fp", 'utf-8'))
       
        # compile-time constants (global)
        if warp.types.constant._hash:
            h.update(warp.constant._hash.digest())

        # recurse on references
        rec_mask.add(self)
        sorted_deps = sorted(self._references, key=lambda m: m.name)
        for dep in sorted_deps:
            if dep not in rec_mask:
                dep_hash = dep._hash_module_rec(rec_mask)
                h.update(dep_hash)

        return h.digest()


    def load(self, device):

        device = get_device(device)

        if device.is_cpu:
            # check if already loaded
            if self.dll is not None:
                return True
            # avoid repeated build attempts
            if self.cpu_build_failed:
                return False
            if not warp.is_cpu_available():
                raise RuntimeError("Failed to build CPU module because no CPU buildchain was found")
            build_cpu = True
            build_cuda = False
        else:
            # check if already loaded
            if device.context in self.cuda_modules:
                return True
            # avoid repeated build attempts
            if self.cuda_build_failed:
                return False
            if not warp.is_cuda_available():
                raise RuntimeError("Failed to build CUDA module because CUDA is not available")
            build_cpu = False
            build_cuda = True

        with warp.utils.ScopedTimer(f"Module {self.name} load on device '{device}'"):

            module_name = "wp_" + self.name

            build_path = warp.build.kernel_bin_dir
            gen_path = warp.build.kernel_gen_dir

            cpu_hash_path = os.path.join(build_path, module_name + ".cpu.hash")
            cuda_hash_path = os.path.join(build_path, module_name + ".cuda.hash")

            module_path = os.path.join(build_path, module_name)

            ptx_arch = min(device.arch, warp.config.ptx_target_arch)

            ptx_path = module_path + f"_sm{ptx_arch}.ptx"

            if (os.name == 'nt'):
                dll_path = module_path + ".dll"
            else:
                dll_path = module_path + ".so"

            if not os.path.exists(build_path):
                os.makedirs(build_path)
            if not os.path.exists(gen_path):
                os.makedirs(gen_path)

            # test cache
            module_hash = self.hash_module()

            # check CPU cache
            if build_cpu and warp.config.cache_kernels and os.path.exists(cpu_hash_path):

                f = open(cpu_hash_path, 'rb')
                cache_hash = f.read()
                f.close()

                if cache_hash == module_hash:
                    if os.path.isfile(dll_path):
                        self.dll = warp.build.load_dll(dll_path)
                        if self.dll is not None:
                            return True

            # check GPU cache
            elif build_cuda and warp.config.cache_kernels and os.path.exists(cuda_hash_path):

                f = open(cuda_hash_path, 'rb')
                cache_hash = f.read()
                f.close()

                if cache_hash == module_hash:
                    if os.path.isfile(ptx_path):
                        cuda_module = warp.build.load_cuda(ptx_path, device)
                        if cuda_module is not None:
                            self.cuda_modules[device.context] = cuda_module
                            return True


            if warp.config.verbose:
                print(f"Warp: Rebuilding kernels for module {self.name} on device {device.alias}")

            builder = ModuleBuilder(self, self.options)
            
            if build_cpu:
                try:
                    cpp_path = os.path.join(gen_path, module_name + ".cpp")

                    # write cpp sources
                    cpp_source = builder.codegen_cpu()

                    cpp_file = open(cpp_path, "w")
                    cpp_file.write(cpp_source)
                    cpp_file.close()

                    # build DLL
                    with warp.utils.ScopedTimer("Compile x86", active=warp.config.verbose):
                        warp.build.build_dll(cpp_path, None, dll_path, config=self.options["mode"], verify_fp=warp.config.verify_fp)

                    # update cpu hash
                    f = open(cpu_hash_path, 'wb')
                    f.write(module_hash)
                    f.close()

                    # load the DLL
                    self.dll = warp.build.load_dll(dll_path)
                    if self.dll is None:
                        raise Exception("Failed to load CPU module")

                except Exception as e:
                    self.cpu_build_failed = True
                    # print(e)
                    raise(e)

            elif build_cuda:
                try:
                    cu_path = os.path.join(gen_path, module_name + ".cu")

                    # write cuda sources
                    cu_source = builder.codegen_cuda()
                    
                    cu_file = open(cu_path, "w")
                    cu_file.write(cu_source)
                    cu_file.close()

                    # generate PTX
                    ptx_arch = min(device.arch, warp.config.ptx_target_arch)
                    with warp.utils.ScopedTimer("Compile CUDA", active=warp.config.verbose):
                        warp.build.build_cuda(cu_path, ptx_arch, ptx_path, config=self.options["mode"], verify_fp=warp.config.verify_fp)

                    # update cuda hash
                    f = open(cuda_hash_path, 'wb')
                    f.write(module_hash)
                    f.close()

                    # load the PTX
                    cuda_module = warp.build.load_cuda(ptx_path, device)
                    if cuda_module is not None:
                        self.cuda_modules[device.context] = cuda_module
                    else:
                        raise Exception("Failed to load CUDA module")

                except Exception as e:
                    self.cuda_build_failed = True
                    # print(e)
                    raise(e)

            return True

    def unload(self):

        if self.dll is not None:
            warp.build.unload_dll(self.dll)
            self.dll = None

        # need to unload the CUDA module from all CUDA contexts where it is loaded
        # note: we ensure that this doesn't change the current CUDA context
        if self.cuda_modules:
            saved_context = runtime.core.cuda_context_get_current()
            for context, module in self.cuda_modules.items():
                runtime.core.cuda_unload_module(context, module)
            runtime.core.cuda_context_set_current(saved_context)
            self.cuda_modules = {}

        # clear kernel hooks
        self.kernel_hooks = {}


#-------------------------------------------
# execution context

# a simple allocator
# TODO: use a pooled allocator to avoid hitting the system allocator
class Allocator:

    def __init__(self, device):

        self.device = device

        if self.device.is_cpu:
            self._alloc_func = self.device.runtime.core.alloc_host
            self._free_func = self.device.runtime.core.free_host
        else:
            self._alloc_func = lambda size: self.device.runtime.core.alloc_device(self.device.context, size)
            self._free_func = lambda ptr: self.device.runtime.core.free_device(self.device.context, ptr)

    def alloc(self, size_in_bytes):
        
        return self._alloc_func(size_in_bytes)

    def free(self, ptr, size_in_bytes):

        self._free_func(ptr)


class ContextGuard:
    def __init__(self, device):
        self.core = device.runtime.core
        self.context = device.context
    
    def __enter__(self):
        if self.context:
            self.core.cuda_context_push_current(self.context)
        elif is_cuda_available():
            self.saved_context = self.core.cuda_context_get_current()
    
    def __exit__(self, exc_type, exc_value, traceback):
        if self.context:
            self.core.cuda_context_pop_current()
        elif is_cuda_available():
            self.core.cuda_context_set_current(self.saved_context)


class Device:

    def __init__(self, runtime, context, alias, name=None, arch=0, ordinal=-1, is_primary=False, is_uva=False):
        self.runtime = runtime
        self.context = context
        self.alias = alias
        self.arch = arch
        if name is not None:
            self.name = name
        else:
            self.name = alias
        self.ordinal = ordinal
        self.is_primary = is_primary
        self.is_uva = is_uva

        self.allocator = Allocator(self)
        self.context_guard = ContextGuard(self)

        # TODO: add more device-specific dispatch functions
        if self.is_cpu:
            self.memset = runtime.core.memset_host
        else:
            self.memset = lambda ptr, value, size: runtime.core.memset_device(self.context, ptr, value, size)

    @property
    def is_cpu(self):
        return self.context is None
    
    @property
    def is_cuda(self):
        return self.context is not None

    @property
    def stream(self):
        # streams are created on demand under the hood, so need to call the native getter
        if self.context:
            return self.runtime.core.cuda_context_get_stream(self.context)

    def __str__(self):
        return self.alias

    def __repr__(self):
        return f"'{self.alias}'"

    def __eq__(self, other):
        if self is other:
            return True
        elif isinstance(other, Device):
            return self.context == other.context
        elif isinstance(other, str):
            if other == "cuda":
                return self == self.runtime.get_current_cuda_device()
            else:
                return other == self.alias
        else:
            return False

    def make_current(self):
        if self.context is not None:
            self.runtime.core.cuda_context_set_current(self.context)
    
    def can_access(self, other):
        other = self.runtime.get_device(other)
        if self.context == other.context:
            return True
        elif self.context is not None and other.context is not None:
            return bool(self.runtime.core.cuda_context_can_access_peer(self.context, other.context))
        else:
            return False


""" Meta-type for arguments that can be resolved to a concrete Device.
"""
Devicelike = Union[Device, str, None]


class Graph:

    def __init__(self, device: Device, exec: ctypes.c_void_p):

        self.device = device
        self.exec = exec

    def __del__(self):

        # use CUDA context guard to avoid side effects during garbage collection
        with self.device.context_guard:
            runtime.core.cuda_graph_destroy(self.device.context, self.exec)


class Runtime:

    def __init__(self):

        bin_path = os.path.join(os.path.dirname(os.path.realpath(__file__)), "bin")
        
        if (os.name == 'nt'):

            if (sys.version_info[0] > 3 or
                sys.version_info[0] == 3 and sys.version_info[1] >= 8):
                
                # Python >= 3.8 this method to add dll search paths
                os.add_dll_directory(bin_path)

            else:
                # Python < 3.8 we add dll directory to path
                os.environ["PATH"] = bin_path + os.pathsep + os.environ["PATH"]


            warp_lib = "warp.dll"
            self.core = warp.build.load_dll(os.path.join(bin_path, warp_lib))

        elif sys.platform == "darwin":

            warp_lib = os.path.join(bin_path, "warp.dylib")
            self.core = warp.build.load_dll(warp_lib)

        else:

            warp_lib = os.path.join(bin_path, "warp.so")
            self.core = warp.build.load_dll(warp_lib)

        # setup c-types for warp.dll
        self.core.alloc_host.argtypes = [ctypes.c_size_t]
        self.core.alloc_host.restype = ctypes.c_void_p
        self.core.alloc_device.argtypes = [ctypes.c_void_p, ctypes.c_size_t]
        self.core.alloc_device.restype = ctypes.c_void_p

        self.core.free_host.argtypes = [ctypes.c_void_p]
        self.core.free_host.restype = None
        self.core.free_device.argtypes = [ctypes.c_void_p, ctypes.c_void_p]
        self.core.free_device.restype = None

        self.core.memset_host.argtypes = [ctypes.c_void_p, ctypes.c_int, ctypes.c_size_t]
        self.core.memset_host.restype = None
        self.core.memset_device.argtypes = [ctypes.c_void_p, ctypes.c_void_p, ctypes.c_int, ctypes.c_size_t]
        self.core.memset_device.restype = None

        self.core.memcpy_h2h.argtypes = [ctypes.c_void_p, ctypes.c_void_p, ctypes.c_size_t]
        self.core.memcpy_h2h.restype = None
        self.core.memcpy_h2d.argtypes = [ctypes.c_void_p, ctypes.c_void_p, ctypes.c_void_p, ctypes.c_size_t]
        self.core.memcpy_h2d.restype = None
        self.core.memcpy_d2h.argtypes = [ctypes.c_void_p, ctypes.c_void_p, ctypes.c_void_p, ctypes.c_size_t]
        self.core.memcpy_d2h.restype = None
        self.core.memcpy_d2d.argtypes = [ctypes.c_void_p, ctypes.c_void_p, ctypes.c_void_p, ctypes.c_size_t]
        self.core.memcpy_d2d.restype = None
        self.core.memcpy_peer.argtypes = [ctypes.c_void_p, ctypes.c_void_p, ctypes.c_void_p, ctypes.c_void_p, ctypes.c_size_t]
        self.core.memcpy_peer.restype = None

        self.core.mesh_create_host.restype = ctypes.c_uint64
        self.core.mesh_create_host.argtypes = [ctypes.c_void_p, ctypes.c_void_p, ctypes.c_void_p, ctypes.c_int, ctypes.c_int]

        self.core.mesh_create_device.restype = ctypes.c_uint64
        self.core.mesh_create_device.argtypes = [ctypes.c_void_p, ctypes.c_void_p, ctypes.c_void_p, ctypes.c_void_p, ctypes.c_int, ctypes.c_int]

        self.core.mesh_destroy_host.argtypes = [ctypes.c_uint64]
        self.core.mesh_destroy_device.argtypes = [ctypes.c_uint64]

        self.core.mesh_refit_host.argtypes = [ctypes.c_uint64]
        self.core.mesh_refit_device.argtypes = [ctypes.c_uint64]

        self.core.hash_grid_create_host.argtypes = [ctypes.c_int, ctypes.c_int, ctypes.c_int]
        self.core.hash_grid_create_host.restype = ctypes.c_uint64
        self.core.hash_grid_destroy_host.argtypes = [ctypes.c_uint64]
        self.core.hash_grid_update_host.argtypes = [ctypes.c_uint64, ctypes.c_float, ctypes.c_void_p, ctypes.c_int]
        self.core.hash_grid_reserve_host.argtypes = [ctypes.c_uint64, ctypes.c_int]

        self.core.hash_grid_create_device.argtypes = [ctypes.c_void_p, ctypes.c_int, ctypes.c_int, ctypes.c_int]
        self.core.hash_grid_create_device.restype = ctypes.c_uint64
        self.core.hash_grid_destroy_device.argtypes = [ctypes.c_uint64]
        self.core.hash_grid_update_device.argtypes = [ctypes.c_uint64, ctypes.c_float, ctypes.c_void_p, ctypes.c_int]
        self.core.hash_grid_reserve_device.argtypes = [ctypes.c_uint64, ctypes.c_int]

        self.core.volume_create_host.argtypes = [ctypes.c_void_p, ctypes.c_uint64]
        self.core.volume_create_host.restype = ctypes.c_uint64
        self.core.volume_get_buffer_info_host.argtypes = [ctypes.c_uint64, ctypes.POINTER(ctypes.c_void_p), ctypes.POINTER(ctypes.c_uint64)]
        self.core.volume_destroy_host.argtypes = [ctypes.c_uint64]

        self.core.volume_create_device.argtypes = [ctypes.c_void_p, ctypes.c_void_p, ctypes.c_uint64]
        self.core.volume_create_device.restype = ctypes.c_uint64
        self.core.volume_f_from_tiles_device.argtypes = [ctypes.c_void_p, ctypes.c_void_p, ctypes.c_int, ctypes.c_float, ctypes.c_float, ctypes.c_float, ctypes.c_float, ctypes.c_float, ctypes.c_bool]
        self.core.volume_f_from_tiles_device.restype = ctypes.c_uint64
        self.core.volume_v_from_tiles_device.argtypes = [ctypes.c_void_p, ctypes.c_void_p, ctypes.c_int, ctypes.c_float, ctypes.c_float, ctypes.c_float, ctypes.c_float, ctypes.c_float, ctypes.c_float, ctypes.c_float, ctypes.c_bool]
        self.core.volume_v_from_tiles_device.restype = ctypes.c_uint64
        self.core.volume_get_buffer_info_device.argtypes = [ctypes.c_uint64, ctypes.POINTER(ctypes.c_void_p), ctypes.POINTER(ctypes.c_uint64)]
        self.core.volume_destroy_device.argtypes = [ctypes.c_uint64]

        self.core.cuda_device_get_count.argtypes = None
        self.core.cuda_device_get_count.restype = ctypes.c_int
        self.core.cuda_device_get_primary_context.argtypes = [ctypes.c_int]
        self.core.cuda_device_get_primary_context.restype = ctypes.c_void_p
        self.core.cuda_device_get_name.argtypes = [ctypes.c_int]
        self.core.cuda_device_get_name.restype = ctypes.c_char_p
        self.core.cuda_device_get_arch.argtypes = [ctypes.c_int]
        self.core.cuda_device_get_arch.restype = ctypes.c_int
        self.core.cuda_device_is_uva.argtypes = [ctypes.c_int]
        self.core.cuda_device_is_uva.restype = ctypes.c_int

        self.core.cuda_context_get_current.argtypes = None
        self.core.cuda_context_get_current.restype = ctypes.c_void_p
        self.core.cuda_context_set_current.argtypes = [ctypes.c_void_p]
        self.core.cuda_context_set_current.restype = None
        self.core.cuda_context_push_current.argtypes = [ctypes.c_void_p]
        self.core.cuda_context_push_current.restype = None
        self.core.cuda_context_pop_current.argtypes = None
        self.core.cuda_context_pop_current.restype = None
        self.core.cuda_context_create.argtypes = [ctypes.c_int]
        self.core.cuda_context_create.restype = ctypes.c_void_p
        self.core.cuda_context_destroy.argtypes = [ctypes.c_void_p]
        self.core.cuda_context_destroy.restype = None
        self.core.cuda_context_synchronize.argtypes = [ctypes.c_void_p]
        self.core.cuda_context_synchronize.restype = None
        self.core.cuda_context_check.argtypes = [ctypes.c_void_p]
        self.core.cuda_context_check.restype = ctypes.c_uint64

        self.core.cuda_context_get_device_ordinal.argtypes = [ctypes.c_void_p]
        self.core.cuda_context_get_device_ordinal.restype = ctypes.c_int
        self.core.cuda_context_is_primary.argtypes = [ctypes.c_void_p]
        self.core.cuda_context_is_primary.restype = ctypes.c_int
        self.core.cuda_context_get_stream.argtypes = [ctypes.c_void_p]
        self.core.cuda_context_get_stream.restype = ctypes.c_void_p
        self.core.cuda_context_can_access_peer.argtypes = [ctypes.c_void_p, ctypes.c_void_p]
        self.core.cuda_context_can_access_peer.restype = ctypes.c_int

        self.core.cuda_stream_get_current.argtypes = None
        self.core.cuda_stream_get_current.restype = ctypes.c_void_p

        self.core.cuda_graph_begin_capture.argtypes = [ctypes.c_void_p]
        self.core.cuda_graph_begin_capture.restype = None
        self.core.cuda_graph_end_capture.argtypes = [ctypes.c_void_p]
        self.core.cuda_graph_end_capture.restype = ctypes.c_void_p
        self.core.cuda_graph_launch.argtypes = [ctypes.c_void_p, ctypes.c_void_p]
        self.core.cuda_graph_launch.restype = None
        self.core.cuda_graph_destroy.argtypes = [ctypes.c_void_p, ctypes.c_void_p]
        self.core.cuda_graph_destroy.restype = None

        self.core.cuda_compile_program.argtypes = [ctypes.c_char_p, ctypes.c_int, ctypes.c_char_p, ctypes.c_bool, ctypes.c_bool, ctypes.c_bool, ctypes.c_char_p]
        self.core.cuda_compile_program.restype = ctypes.c_size_t

        self.core.cuda_load_module.argtypes = [ctypes.c_void_p, ctypes.c_char_p]
        self.core.cuda_load_module.restype = ctypes.c_void_p

        self.core.cuda_unload_module.argtypes = [ctypes.c_void_p, ctypes.c_void_p]
        self.core.cuda_unload_module.restype = None

        self.core.cuda_get_kernel.argtypes = [ctypes.c_void_p, ctypes.c_void_p, ctypes.c_char_p]
        self.core.cuda_get_kernel.restype = ctypes.c_void_p
        
        self.core.cuda_launch_kernel.argtypes = [ctypes.c_void_p, ctypes.c_void_p, ctypes.c_size_t, ctypes.POINTER(ctypes.c_void_p)]
        self.core.cuda_launch_kernel.restype = ctypes.c_size_t

        self.core.init.restype = ctypes.c_int

        error = self.core.init()

        if error != 0:
            raise Exception("Warp initialization failed")

        self.device_map = {} # device lookup by alias
        self.context_map = {} # device lookup by context

        # register CPU device
        cpu_name = platform.processor()
        if not cpu_name:
            cpu_name = "CPU"
        self.cpu_device = Device(self, None, "cpu", cpu_name)
        self.device_map["cpu"] = self.cpu_device
        self.context_map[None] = self.cpu_device

        # register CUDA devices
        cuda_device_count = self.core.cuda_device_get_count()
        self.cuda_devices = []
        for i in range(cuda_device_count):
            alias = f"cuda:{i}"
            context = self.core.cuda_device_get_primary_context(i)
            self.map_cuda_device(alias, context)

        # set default device
        if cuda_device_count > 0:
            if self.core.cuda_context_get_current() is not None:
                self.set_device("cuda")
            else:
                self.set_device("cuda:0")
            # save the initial CUDA device for backward compatibility with ScopedCudaGuard
            self.initial_cuda_device = self.get_current_cuda_device()
        else:
            # CUDA not available
            self.set_device("cpu")
            self.initial_cuda_device = None

        # initialize kernel cache        
        warp.build.init_kernel_cache(warp.config.kernel_cache_dir)

        # print device and version information
        print("Warp initialized:")
        print(f"   Version: {warp.config.version}")
        print("   Devices:")
        print(f"     \"{self.cpu_device.alias}\"    | {self.cpu_device.name}")
        for cuda_device in self.cuda_devices:
            print(f"     \"{cuda_device.alias}\" | {cuda_device.name}")
        print(f"   Kernel cache: {warp.config.kernel_cache_dir}")

        # global tape
        self.tape = None


    def get_device(self, ident:Devicelike=None) -> Device:

        if isinstance(ident, Device):
            return ident
        elif ident is None:
            return self.default_device
        elif isinstance(ident, str):
            if ident == "cuda":
                return self.get_current_cuda_device()
            else:
                return self.device_map[ident]
        else:
            raise RuntimeError(f"Unable to resolve device from argument of type {type(ident)}")


    def set_device(self, ident:Devicelike):

        device = self.get_device(ident)
        self.default_device = device
        device.make_current()


    def get_current_cuda_device(self):

        current_context = self.core.cuda_context_get_current()
        if current_context is not None:
            if current_context in self.context_map:
                return self.context_map[current_context]
            else:
                # this is a previously unseen context, register it as a device
                alias = f"cuda!{current_context:x}"
                return self.map_cuda_device(alias, current_context)
        raise RuntimeError("No current CUDA context")


    def map_cuda_device(self, alias, context=None) -> Device:

        if context is None:
            context = self.core.cuda_context_get_current()
            if context is None:
                raise RuntimeError(f"Unable to determine CUDA context for device alias '{alias}'")

        if alias in self.device_map:
            device = self.device_map[alias]
            if context == device.context:
                # device already exists with the same alias, that's fine
                return device
            else:
                raise RuntimeError(f"Device alias '{alias}' already exists")

        if context in self.context_map:
            # we already know this context, so just change the device alias
            device = self.context_map[context]
            del self.device_map[device.alias]
            device.alias = alias
            self.device_map[alias] = device
            return device
        else:
            # this is a previously unseen context, so create a corresponding device
            ordinal = self.core.cuda_context_get_device_ordinal(context)
            is_primary = bool(self.core.cuda_context_is_primary(context))
            name = self.core.cuda_device_get_name(ordinal).decode()
            arch = self.core.cuda_device_get_arch(ordinal)
            is_uva = self.core.cuda_device_is_uva(ordinal)

            device = Device(self, context, alias, name=name, arch=arch, ordinal=ordinal, is_primary=is_primary, is_uva=is_uva)

            self.device_map[alias] = device
            self.context_map[context] = device
            self.cuda_devices.append(device)

            return device


    def unmap_cuda_device(self, alias):

        device = self.device_map.get(alias)

        # make sure the alias refers to a CUDA device
        if device is None or not device.is_cuda:
            raise RuntimeError(f"Invalid CUDA device alias '{alias}'")

        del self.device_map[alias]
        del self.context_map[device.context]
        self.cuda_devices.remove(device)


    def verify_cuda_device(self, device:Devicelike=None):

        if warp.config.verify_cuda:

            device = runtime.get_device(device)
            if not device.is_cuda:
                return

            err = self.core.cuda_context_check(device.context)
            if err != 0:
                raise RuntimeError(f"CUDA error detected: {err}")


def assert_initialized():
    assert runtime is not None, "Warp not initialized, call wp.init() before use"


# global entry points 
def is_cpu_available():
    
    # initialize host build env (do this lazily) since
    # it takes 5secs to run all the batch files to locate MSVC
    if warp.config.host_compiler == None:
        warp.config.host_compiler = warp.build.find_host_compiler()

    return warp.config.host_compiler != ""

def is_cuda_available():
    return get_cuda_device_count() > 0

def is_device_available(device):
    return device in get_devices()

def get_devices() -> List[Device]:
    """Returns a list of devices supported in this environment.
    """

    assert_initialized()

    devices = []
    if is_cpu_available():
        devices.append(runtime.cpu_device)
    for cuda_device in runtime.cuda_devices:
        devices.append(cuda_device)
    return devices

def get_cuda_device_count() -> int:
    """Returns the number of CUDA devices supported in this environment.
    """

    assert_initialized()

    return len(runtime.cuda_devices)

def get_cuda_device(ordinal:Union[int, None]=None) -> Device:
    """Returns the CUDA device with the given ordinal or the current CUDA device if ordinal is None.
    """

    assert_initialized()

    if ordinal is None:
        return runtime.get_current_cuda_device()
    else:
        return runtime.cuda_devices[ordinal]

def get_cuda_devices() -> List[Device]:
    """Returns a list of CUDA devices supported in this environment.
    """

    assert_initialized()

    return runtime.cuda_devices

def get_preferred_device() -> Device:
    """Returns the preferred compute device, CUDA if available and CPU otherwise.
    """

    assert_initialized()

    if is_cuda_available():
        return runtime.cuda_devices[0]
    elif is_cpu_available():
        return runtime.cpu_device
    else:
        return None

def get_device(ident:Devicelike=None) -> Device:
    """Returns the device identified by the argument.
    """

    assert_initialized()

    return runtime.get_device(ident)

def set_device(ident:Devicelike):
    """Sets the target device identified by the argument.
    """

    assert_initialized()

    runtime.set_device(ident)

def map_cuda_device(alias:str, context:ctypes.c_void_p=None) -> Device:
    """Maps a device alias to a CUDA context.

    This function can be used to create a wp.Device for an external CUDA context.
    If a wp.Device already exists for the given context, it's alias will change to the given value.

    Args:
        alias: A unique string to identify the device.
        context: A CUDA context pointer (CUcontext).  If None, the current CUDA context will be used.
    
    Returns:
        The associated wp.Device.
    """

    assert_initialized()

    return runtime.map_cuda_device(alias, context)

def unmap_cuda_device(alias:str):
    """Remove a CUDA device with the given alias.
    """

    assert_initialized()

    runtime.unmap_cuda_device(alias)

def zeros(shape: Tuple=None, dtype=float, device: Devicelike=None, requires_grad: bool=False, **kwargs)-> warp.array:
    """Return a zero-initialized array

    Args:
        shape: Array dimensions
        dtype: Type of each element, e.g.: warp.vec3, warp.mat33, etc
        device: Device that array will live on
        requires_grad: Whether the array will be tracked for back propagation

    Returns:
        A warp.array object representing the allocation                
    """

    # backwards compatability for case where users did wp.zeros(n, dtype=..), or wp.zeros(n=length, dtype=..)
    if isinstance(shape, int):
        shape = (shape,)
    elif "n" in kwargs:
        shape = (kwargs["n"], )
    
    # compute num els
    num_elements = 1
    for d in shape:
        num_elements *= d

    num_bytes = num_elements*warp.types.type_size_in_bytes(dtype)

    device = get_device(device)

    if num_bytes > 0:

        ptr = device.allocator.alloc(num_bytes)
        if ptr is None:
            raise RuntimeError("Memory allocation failed on device: {} for {} bytes".format(device, num_bytes))

        device.memset(ptr, 0, num_bytes)

    else:
        ptr = None

    # construct array
    return warp.types.array(dtype=dtype, shape=shape, capacity=num_bytes, ptr=ptr, device=device, owner=True, requires_grad=requires_grad)

def zeros_like(src: warp.array) -> warp.array:
    """Return a zero-initialized array with the same type and dimension of another array

    Args:
        src: The template array to use for length, data type, and device

    Returns:
        A warp.array object representing the allocation
    """

    arr = zeros(shape=src.shape, dtype=src.dtype, device=src.device, requires_grad=src.requires_grad)
    return arr

def clone(src: warp.array) -> warp.array:
    """Clone an existing array, allocates a copy of the src memory

    Args:
        src: The source array to copy

    Returns:
        A warp.array object representing the allocation
    """

    dest = empty(shape = src.shape, dtype=src.dtype, device=src.device, requires_grad=src.requires_grad)
    copy(dest, src)

    return dest

def empty(shape: Tuple=None, dtype=float, device:Devicelike=None, requires_grad:bool=False, **kwargs) -> warp.array:
    """Returns an uninitialized array

    Args:
        n: Number of elements
        dtype: Type of each element, e.g.: `warp.vec3`, `warp.mat33`, etc
        device: Device that array will live on
        requires_grad: Whether the array will be tracked for back propagation

    Returns:
        A warp.array object representing the allocation
    """

    # todo: implement uninitialized allocation
    return zeros(shape, dtype, device, requires_grad=requires_grad, **kwargs)  

def empty_like(src: warp.array, requires_grad:bool=False) -> warp.array:
    """Return an uninitialized array with the same type and dimension of another array

    Args:
        src: The template array to use for length, data type, and device
        requires_grad: Whether the array will be tracked for back propagation

    Returns:
        A warp.array object representing the allocation
    """
    arr = empty(shape=src.shape, dtype=src.dtype, device=src.device, requires_grad=requires_grad)
    return arr


def from_numpy(arr, dtype, device:Devicelike=None, requires_grad=False):

    return warp.array(data=arr, dtype=dtype, device=device, requires_grad=requires_grad)


def launch(kernel, dim: Tuple[int], inputs:List, outputs:List=[], adj_inputs:List=[], adj_outputs:List=[], device:Devicelike=None, adjoint=False):
    """Launch a Warp kernel on the target device

    Kernel launches are asynchronous with respect to the calling Python thread. 

    Args:
        kernel: The name of a Warp kernel function, decorated with the ``@wp.kernel`` decorator
        dim: The number of threads to launch the kernel, can be an integer, or a Tuple of ints with max of 4 dimensions
        inputs: The input parameters to the kernel
        outputs: The output parameters (optional)
        adj_inputs: The adjoint inputs (optional)
        adj_outputs: The adjoint outputs (optional)
        device: The device to launch on
        adjoint: Whether to run forward or backward pass (typically use False)
    """

    device = runtime.get_device(device)

    # check function is a Kernel
    if isinstance(kernel, Kernel) == False:
        raise RuntimeError("Error launching kernel, can only launch functions decorated with @wp.kernel.")

    # debugging aid
    if (warp.config.print_launches):
        print(f"kernel: {kernel.key} dim: {dim} inputs: {inputs} outputs: {outputs} device: {device}")

    # delay load modules
    success = kernel.module.load(device)
    if (success == False):
        return

    # construct launch bounds
    bounds = warp.types.launch_bounds_t(dim)

    if (bounds.size > 0):

        # first param is the number of threads
        params = []
        params.append(bounds)

        # converts arguments to kernel's expected ctypes and packs into params
        def pack_args(args, params):

            for i, a in enumerate(args):

                arg_type = kernel.adj.args[i].type
                arg_name = kernel.adj.args[i].label

                if (isinstance(arg_type, warp.types.array)):

                    if (a is None):
                        
                        # allow for NULL arrays
                        params.append(warp.types.array_t())

                    else:

                        # check for array value
                        if (isinstance(a, warp.types.array) == False):
                            raise RuntimeError(f"Error launching kernel '{kernel.key}', argument '{arg_name}' expects an array, but passed value has type {type(a)}.")
                        
                        # check subtype
                        if (a.dtype != arg_type.dtype):
                            raise RuntimeError(f"Error launching kernel '{kernel.key}', argument '{arg_name}' expects an array with dtype={arg_type.dtype} but passed array has dtype={a.dtype}.")

                        # check dimensions
                        if (a.ndim != arg_type.ndim):
                            raise RuntimeError(f"Error launching kernel '{kernel.key}', argument '{arg_name}' expects an array with {arg_type.ndim} dimension(s) but the passed array has {a.ndim} dimension(s).")

                        # check device
                        #if a.device != device and not device.can_access(a.device):
                        if a.device != device:
                            raise RuntimeError(f"Error launching kernel '{kernel.key}', trying to launch on device='{device}', but input array for argument '{arg_name}' is on device={a.device}.")
                        
                        params.append(a.__ctype__())

                elif (isinstance(arg_type, warp.codegen.Struct)):
                    assert a is not None
                    params.append(a._c_struct_)

                # try to convert to a value type (vec3, mat33, etc)
                elif issubclass(arg_type, ctypes.Array):

                    # force conversion to ndarray first (handles tuple / list, Gf.Vec3 case)
                    a = np.array(a)

                    # flatten to 1D array
                    v = a.flatten()
                    if (len(v) != arg_type._length_):
                        raise RuntimeError(f"Error launching kernel '{kernel.key}', parameter for argument '{arg_name}' has length {len(v)}, but expected {arg_type._length_}. Could not convert parameter to {arg_type}.")

                    # wrap the arg_type (which is an ctypes.Array) in a structure
                    # to ensure parameter is passed to the .dll by value rather than reference
                    class ValueArg(ctypes.Structure):
                        _fields_ = [ ('value', arg_type)]

                    x = ValueArg()
                    for i in range(arg_type._length_):
                        x.value[i] = v[i]

                    params.append(x)

                else:
                    try:
                        # try to pack as a scalar type
                        params.append(arg_type._type_(a))
                    except:
                        raise RuntimeError(f"Error launching kernel, unable to pack kernel parameter type {type(a)} for param {arg_name}, expected {arg_type}")


        fwd_args = inputs + outputs
        adj_args = adj_inputs + adj_outputs

        if (len(fwd_args)) != (len(kernel.adj.args)): 
            raise RuntimeError(f"Error launching kernel '{kernel.key}', passed {len(fwd_args)} arguments but kernel requires {len(kernel.adj.args)}.")

        pack_args(fwd_args, params)
        pack_args(adj_args, params)

        # late bind
        hooks = kernel.get_hooks(device)

        # run kernel
        if device.is_cpu:

            if adjoint:
                hooks.backward(*params)
            else:
                hooks.forward(*params)

        else:

            kernel_args = [ctypes.c_void_p(ctypes.addressof(x)) for x in params]
            kernel_params = (ctypes.c_void_p * len(kernel_args))(*kernel_args)

            if adjoint:
                runtime.core.cuda_launch_kernel(device.context, hooks.backward, bounds.size, kernel_params)
            else:
                runtime.core.cuda_launch_kernel(device.context, hooks.forward, bounds.size, kernel_params)

            try:
                runtime.verify_cuda_device(device)
            except Exception as e:
                print(f"Error launching kernel: {kernel.key} on device {device}")
                raise e

    # record on tape if one is active
    if (runtime.tape):
        runtime.tape.record(kernel, dim, inputs, outputs, device)


def synchronize():
    """Manually synchronize the calling CPU thread with any outstanding CUDA work on all devices

    This method allows the host application code to ensure that any kernel launches
    or memory copies have completed.
    """

    if is_cuda_available():

        # save the original context to avoid side effects
        saved_context = runtime.core.cuda_context_get_current()

        # TODO: only synchronize devices that have outstanding work
        for device in runtime.cuda_devices:
            runtime.core.cuda_context_synchronize(device.context)
        
        # restore the original context to avoid side effects
        runtime.core.cuda_context_set_current(saved_context)


def synchronize_device(device:Devicelike=None):
    """Manually synchronize the calling CPU thread with any outstanding CUDA work on the specified device

    This method allows the host application code to ensure that any kernel launches
    or memory copies have completed.

    Args:
        device: Device to synchronize.  If None, synchronize the current CUDA device.
    """

    device = runtime.get_device(device)
    if not device.is_cuda:
        return

    runtime.core.cuda_context_synchronize(device.context)


def force_load(device:Union[Device, str]=None):
    """Force all user-defined kernels to be compiled and loaded
    """

    if is_cuda_available():
        # save original context to avoid side effects
        saved_context = runtime.core.cuda_context_get_current()

    if device is None:
        devices = get_devices()
    else:
        devices = [get_device(device)]

    for d in devices:
        for m in user_modules.values():
            m.load(d)

    if is_cuda_available():
        # restore original context to avoid side effects
        runtime.core.cuda_context_set_current(saved_context)


def set_module_options(options: Dict[str, Any]):
    """Set options for the current module.

    Options can be used to control runtime compilation and code-generation
    for the current module individually. Available options are listed below.

    * **mode**: The compilation mode to use, can be "debug", or "release", defaults to the value of ``warp.config.mode``.
    * **max_unroll**: The maximum fixed-size loop to unroll (default 16)

    Args:

        options: Set of key-value option pairs
    """
   
    import inspect
    m = inspect.getmodule(inspect.stack()[1][0])

    get_module(m.__name__).options.update(options)

def get_module_options() -> Dict[str, Any]:
    """Returns a list of options for the current module.
    """
    import inspect
    m = inspect.getmodule(inspect.stack()[1][0])

    return get_module(m.__name__).options


def capture_begin(device:Devicelike=None):
    """Begin capture of a CUDA graph

    Captures all subsequent kernel launches and memory operations on CUDA devices.
    This can be used to record large numbers of kernels and replay them with low-overhead.
    """

    if warp.config.verify_cuda == True:
        raise RuntimeError("Cannot use CUDA error verification during graph capture")

    device = runtime.get_device(device)
    if not device.is_cuda:
        raise RuntimeError("Must be a CUDA device")

    # ensure that all modules are loaded, this is necessary
    # since cuLoadModule() is not permitted during capture
    force_load(device)

    runtime.core.cuda_graph_begin_capture(device.context)


def capture_end(device:Devicelike=None) -> Graph:
    """Ends the capture of a CUDA graph

    Returns:
        A handle to a CUDA graph object that can be launched with :func:`~warp.capture_launch()`
    """

    device = runtime.get_device(device)
    if not device.is_cuda:
        raise RuntimeError("Must be a CUDA device")

    graph = runtime.core.cuda_graph_end_capture(device.context)
    
    if graph == None:
        raise RuntimeError("Error occurred during CUDA graph capture. This could be due to an unintended allocation or CPU/GPU synchronization event.")
    else:
        return Graph(device, graph)


def capture_launch(graph: Graph):
    """Launch a previously captured CUDA graph

    Args:
        graph: A Graph as returned by :func:`~warp.capture_end`
    """

    runtime.core.cuda_graph_launch(graph.device.context, graph.exec)


def copy(dest: warp.array, src: warp.array, dest_offset: int = 0, src_offset: int = 0, count: int = 0):
    """Copy array contents from src to dest

    Args:
        dest: Destination array, must be at least as big as source buffer
        src: Source array
        dest_offset: Element offset in the destination array
        src_offset: Element offset in the source array
        count: Number of array elements to copy (will copy all elements if set to 0)

    """

    # backwards compatability, if count is zero then copy entire src array
    if count <= 0:
        count = src.size

    if count == 0:
        return

    if not dest.is_contiguous or not src.is_contiguous:
        raise RuntimeError(f"Copying to or from a non-continuguous array is unsupported.")

    bytes_to_copy = count * warp.types.type_size_in_bytes(src.dtype)

    src_size_in_bytes = src.size * warp.types.type_size_in_bytes(src.dtype)
    dst_size_in_bytes = dest.size * warp.types.type_size_in_bytes(dest.dtype)

    src_offset_in_bytes = src_offset * warp.types.type_size_in_bytes(src.dtype)
    dst_offset_in_bytes = dest_offset * warp.types.type_size_in_bytes(dest.dtype)

    src_ptr = src.ptr + src_offset_in_bytes
    dst_ptr = dest.ptr + dst_offset_in_bytes

    if src_offset_in_bytes + bytes_to_copy > src_size_in_bytes:
        raise RuntimeError(f"Trying to copy source buffer with size ({bytes_to_copy}) from offset ({src_offset_in_bytes}) is larger than source size ({src_size_in_bytes})")

    if dst_offset_in_bytes + bytes_to_copy > dst_size_in_bytes:
        raise RuntimeError(f"Trying to copy source buffer with size ({bytes_to_copy}) to offset ({dst_offset_in_bytes}) is larger than destination size ({dst_size_in_bytes})")

    if src.device.is_cpu and dest.device.is_cpu:
        runtime.core.memcpy_h2h(dst_ptr, src_ptr, bytes_to_copy)
    elif src.device.is_cpu and dest.device.is_cuda:
        runtime.core.memcpy_h2d(dest.device.context, dst_ptr, src_ptr, bytes_to_copy)
    elif src.device.is_cuda and dest.device.is_cpu:
        runtime.core.memcpy_d2h(src.device.context, dst_ptr, src_ptr, bytes_to_copy)
    elif src.device.is_cuda and dest.device.is_cuda:
        if src.device == dest.device:
            runtime.core.memcpy_d2d(dest.device.context, dst_ptr, src_ptr, bytes_to_copy)
        else:
            runtime.core.memcpy_peer(dest.device.context, dst_ptr, src.device.context, src_ptr, bytes_to_copy)
    else:
        raise RuntimeError("Unexpected source and destination combination")


def type_str(t):
    if t == None:
        return "None"
    elif t == Any:
        return "Any"
    elif t == Callable:
        return "Callable"
    elif isinstance(t, List):
        return "Tuple[" + ", ".join(map(type_str, t)) + "]"
    elif isinstance(t, warp.array):
        return f"array[{type_str(t.dtype)}]"
    else:
        return t.__name__

def print_function(f, file):

    if f.hidden:
        return

    args = ", ".join(f"{k}: {type_str(v)}" for k,v in f.input_types.items())

    return_type = ""

    try:

        # todo: construct a default value for each of the functions args
        # so we can generate the return type for overloaded functions
        return_type = " -> " + type_str(f.value_func(None))
    except:
        pass

    print(f".. function:: {f.key}({args}){return_type}", file=file)
    print("", file=file)
    
    if (f.doc != ""):
        print(f"   {f.doc}", file=file)
        print("", file=file)

    print(file=file)
    

def print_builtins(file):

    header = ("..\n"
              "   Autogenerated File - Do not edit. Run build_docs.py to generate.\n"
              "\n"
              ".. functions:\n"
              ".. currentmodule:: warp\n"
              "\n"
              "Kernel Reference\n"
              "================")

    print(header, file=file)

    # type definitions of all functions by group
    print("Scalar Types", file=file)
    print("------------", file=file)

    for t in warp.types.scalar_types:
        print(f".. autoclass:: {t.__name__}", file=file)

    print("Vector Types", file=file)
    print("------------", file=file)

    for t in warp.types.vector_types:
        print(f".. autoclass:: {t.__name__}", file=file)


    # build dictionary of all functions by group
    groups = {}

    for k, f in builtin_functions.items():

        # build dict of groups
        if f.group not in groups:
            groups[f.group] = []
        
        # append all overloads to the group
        for o in f.overloads:
            groups[f.group].append(o)

    for k, g in groups.items():
        print("\n", file=file)
        print(k, file=file)
        print("---------------", file=file)

        for f in g:
            print_function(f, file=file)


def export_stubs(file):
    """ Generates stub file for auto-complete of builtin functions"""

    import textwrap

    print("# Autogenerated file, do not edit, this file provides stubs for builtins autocomplete in VSCode, PyCharm, etc", file=file)
    print("", file=file)
    print("from typing import Any", file=file)
    print("from typing import Tuple", file=file)
    print("from typing import Callable", file=file)
    print("from typing import overload", file=file)

    print("from warp.types import array, array2d, array3d, array4d, constant", file=file)
    print("from warp.types import int8, uint8, int16, uint16, int32, uint32, int64, uint64, float16, float32, float64", file=file)
    print("from warp.types import vec2, vec3, vec4, mat22, mat33, mat44, quat, transform, spatial_vector, spatial_matrix", file=file)
    print("from warp.types import mesh_query_aabb_t, hash_grid_query_t", file=file)


    #print("from warp.types import *", file=file)
    print("\n", file=file)

    for k, g in builtin_functions.items():

        for f in g.overloads:

            args = ", ".join(f"{k}: {type_str(v)}" for k,v in f.input_types.items())

            return_str = ""

            if f.export == False or f.hidden == True:
                continue
            
            try:
                       
                # todo: construct a default value for each of the functions args
                # so we can generate the return type for overloaded functions
                return_type = f.value_func(None)
                if return_type:
                    return_str = " -> " + type_str(return_type)

            except:
                pass

            print("@overload", file=file)
            print(f"def {f.key}({args}){return_str}:", file=file)
            print(f'   """', file=file)
            print(textwrap.indent(text=f.doc, prefix="   "), file=file)
            print(f'   """', file=file)
            print(f"   ...\n", file=file)
            


def export_builtins(file):

    for k, g in builtin_functions.items():

        for f in g.overloads:

            if f.export == False:
                continue

            simple = True
            for k, v in f.input_types.items():
                if isinstance(v, warp.array) or v == Any or v == Callable or v == Tuple:
                    simple = False
                    break

            # only export simple types that don't use arrays
            # or templated types
            if not simple or f.variadic:
                continue

            args = ", ".join(f"{type_str(v)} {k}" for k,v in f.input_types.items())
            params = ", ".join(f.input_types.keys())

            return_type = ""

            try:
                # todo: construct a default value for each of the functions args
                # so we can generate the return type for overloaded functions
                return_type = type_str(f.value_func(None))
            except:
                pass

            if return_type.startswith("Tuple"):
                continue

            if args == "":
                print(f"WP_API void {f.mangled_name}({return_type}* ret) {{ *ret = wp::{f.key}({params}); }}", file=file)
            elif return_type == "None":
                print(f"WP_API void {f.mangled_name}({args}) {{ wp::{f.key}({params}); }}", file=file)
            else:
                print(f"WP_API void {f.mangled_name}({args}, {return_type}* ret) {{ *ret = wp::{f.key}({params}); }}", file=file)


# initialize global runtime
runtime = None

def init():
    """Initialize the Warp runtime. This function must be called before any other API call. If an error occurs an exception will be raised.
    """
    global runtime

    if (runtime == None):
        runtime = Runtime()
<|MERGE_RESOLUTION|>--- conflicted
+++ resolved
@@ -376,45 +376,39 @@
         # check if the Warp module was created using a different loader object 
         # if so, we assume the file has changed and we recreate the module to
         # clear out old kernels / functions
-<<<<<<< HEAD
         if user_modules[name].loader is not parent_loader:
-            user_modules[name].unload()
-            user_modules[name] = warp.context.Module(name, parent_loader)
-=======
-        if user_modules[name].loader is not parent.__loader__:           
 
             old_module = user_modules[name]
 
             # Unload the old module and recursively unload all of its dependents.
             # This ensures that dependent modules will be re-hashed and reloaded on next launch.
             # The rec_mask tracks modules already visited to avoid circular references.
-            def _unload_rec(module, rec_mask):
+            def unload_recursive(module, rec_mask):
                 module.unload()
                 rec_mask.add(module)
-                for d in module._dependents:
+                for d in module.dependents:
                     if d not in rec_mask:
-                        _unload_rec(d, rec_mask)
-
-            _unload_rec(old_module, set())
-
-            new_module = warp.context.Module(name, parent.__loader__)
-
-            for reference in old_module._references:
+                        unload_recursive(d, rec_mask)
+
+            unload_recursive(old_module, set())
+
+            new_module = warp.context.Module(name, parent_loader)
+
+            for reference in old_module.references:
                 # the new module adopts the reference
-                new_module._references.add(reference)
+                new_module.references.add(reference)
                 # update the reference's dependent
-                reference._dependents.remove(old_module)
-                reference._dependents.add(new_module)
-
-            for dependent in old_module._dependents:
+                reference.dependents.remove(old_module)
+                reference.dependents.add(new_module)
+
+            for dependent in old_module.dependents:
                 # the new module adopts the dependent
-                new_module._dependents.add(dependent)
+                new_module.dependents.add(dependent)
                 # update dependent's reference
-                dependent._references.remove(old_module)
-                dependent._references.add(new_module)
+                dependent.references.remove(old_module)
+                dependent.references.add(new_module)
 
             user_modules[name] = new_module
->>>>>>> 22c85bed
 
         return user_modules[name]
 
@@ -562,17 +556,16 @@
         # dependents, so that they will be re-hashed and reloaded on the next launch.
         # -> See ``get_module()``
 
-        self._references = set() # modules whose content we depend on
-        self._dependents = set() # modules that depend on our content
+        self.references = set() # modules whose content we depend on
+        self.dependents = set() # modules that depend on our content
 
         # Since module hashing is recursive, we improve performance by caching the hash of the
         # module contents (kernel source, function source, and struct source).
         # After all kernels, functions, and structs are added to the module (usually at import time),
         # the content hash doesn't change.
-        # -> See ``Module._hash_module_rec()``
-
-        self._content_hash = None
-        self._content_changed = True
+        # -> See ``Module.hash_module_recursive()``
+
+        self.content_hash = None
 
 
     def register_struct(self, struct):
@@ -582,20 +575,15 @@
         # for a reload of module on next launch
         self.unload()
 
-        # invalidate content hash
-        self._content_changed = True
 
     def register_kernel(self, kernel):
 
         self.kernels[kernel.key] = kernel
 
-        self._update_references(kernel.adj)
+        self.find_references(kernel.adj)
 
         # for a reload of module on next launch
         self.unload()
-
-        # invalidate content hash
-        self._content_changed = True
 
     def register_function(self, func):
         
@@ -604,15 +592,20 @@
         else:
             self.functions[func.key].add_overload(func)
 
-        self._update_references(func.adj)
+        self.find_references(func.adj)
 
         # for a reload of module on next launch
         self.unload()
 
-        # invalidate content hash
-        self._content_changed = True
-
-    def _update_references(self, adj):
+    # collect all referenced functions / structs 
+    # given the AST of a function or kernel
+    def find_references(self, adj):
+
+        def add_ref(ref):
+
+            if ref is not self:
+                self.references.add(ref)
+                ref.dependents.add(self)
 
         # scan for function calls
         for node in ast.walk(adj.tree):
@@ -624,7 +617,7 @@
 
                     # if this is a user-defined function, add a module reference
                     if isinstance(func, warp.context.Function) and func.module is not None:
-                        self._add_reference(func.module)
+                        add_ref(func.module)
 
                 except:
                     # Lookups may fail for builtins, but that's ok.
@@ -635,75 +628,70 @@
         # scan for structs
         for arg in adj.args:
             if isinstance(arg.type, warp.codegen.Struct) and arg.type.module is not None:
-                self._add_reference(arg.type.module)
-
-    def _add_reference(self, ref):
-
-        if ref is not self:
-            self._references.add(ref)
-            ref._dependents.add(self)
+                add_ref(arg.type.module)
 
 
     def hash_module(self):
 
-        return self._hash_module_rec(set())
-
-    def _hash_module_rec(self, rec_mask):
-
-        # Hash this module, including all referenced modules recursively.
-        # The rec_mask tracks modules already visited to avoid circular references.
-
-        # check if we need to update the content hash
-        if self._content_changed:
-
-            # recompute content hash
-            ch = hashlib.sha256()
-
-            # struct source
-            for struct in self.structs:
-                s = inspect.getsource(struct.cls)
-                ch.update(bytes(s, 'utf-8'))
-
-            # functions source
-            for func in self.functions.values():
-                s = func.adj.source
-                ch.update(bytes(s, 'utf-8'))
+        def hash_recursive(module, visited):
+
+            # Hash this module, including all referenced modules recursively.
+            # The visited set tracks modules already visited to avoid circular references.
+
+            # check if we need to update the content hash
+            if not module.content_hash:
+
+                # recompute content hash
+                ch = hashlib.sha256()
+
+                # struct source
+                for struct in module.structs:
+                    s = inspect.getsource(struct.cls)
+                    ch.update(bytes(s, 'utf-8'))
+
+                # functions source
+                for func in module.functions.values():
+                    s = func.adj.source
+                    ch.update(bytes(s, 'utf-8'))
+                    
+                # kernel source
+                for kernel in module.kernels.values():
+                    s = kernel.adj.source
+                    ch.update(bytes(s, 'utf-8'))
                 
-            # kernel source
-            for kernel in self.kernels.values():
-                s = kernel.adj.source
-                ch.update(bytes(s, 'utf-8'))
-            
-            self._content_hash = ch.digest()
-            self._content_changed = False
-
-        h = hashlib.sha256()
-
-        # content hash
-        h.update(self._content_hash)
-
-        # configuration parameters
-        for k in sorted(self.options.keys()):
-            s = f"{k}={self.options[k]}"
-            h.update(bytes(s, 'utf-8'))
-
-        # ensure to trigger recompilation if verify_fp flag is changed
-        if warp.config.verify_fp:
-            h.update(bytes("verify_fp", 'utf-8'))
-       
-        # compile-time constants (global)
-        if warp.types.constant._hash:
-            h.update(warp.constant._hash.digest())
-
-        # recurse on references
-        rec_mask.add(self)
-        sorted_deps = sorted(self._references, key=lambda m: m.name)
-        for dep in sorted_deps:
-            if dep not in rec_mask:
-                dep_hash = dep._hash_module_rec(rec_mask)
-                h.update(dep_hash)
-
-        return h.digest()
+                module.content_hash = ch.digest()
+
+            h = hashlib.sha256()
+
+            # content hash
+            h.update(module.content_hash)
+
+            # configuration parameters
+            for k in sorted(module.options.keys()):
+                s = f"{k}={module.options[k]}"
+                h.update(bytes(s, 'utf-8'))
+
+            # ensure to trigger recompilation if verify_fp flag is changed
+            if warp.config.verify_fp:
+                h.update(bytes("verify_fp", 'utf-8'))
+        
+            # compile-time constants (global)
+            if warp.types.constant._hash:
+                h.update(warp.constant._hash.digest())
+
+            # recurse on references
+            visited.add(module)
+
+            sorted_deps = sorted(module.references, key=lambda m: m.name)
+            for dep in sorted_deps:
+                if dep not in visited:
+                    dep_hash = hash_recursive(dep, visited)
+                    h.update(dep_hash)
+
+            return h.digest()
+
+
+        return hash_recursive(self, visited=set())
 
 
     def load(self, device):
@@ -878,6 +866,9 @@
         # clear kernel hooks
         self.kernel_hooks = {}
 
+        # clear content hash
+        self.content_hash = None
+
 
 #-------------------------------------------
 # execution context
