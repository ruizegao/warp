
import ctypes 
import numpy as np

#----------------------
# built-in types


class vec3(ctypes.Array):
    
    _length_ = 3
    _type_ = ctypes.c_float
    
    def __init__(self, x, y, z):
        self[0] = x
        self[1] = y
        self[2] = z

    @staticmethod
    def length():
        return 3

    @staticmethod
    def size():
        return 12

    @staticmethod
    def ctype():
        return ctypes.c_float


class vec4(ctypes.Array):
    
    _length_ = 4
    _type_ = ctypes.c_float

    def __init__(self, x, y, z, w):
        self[0] = x
        self[1] = y
        self[2] = z
        self[3] = w

    @staticmethod
    def length():
        return 4

    @staticmethod
    def size():
        return 16

    @staticmethod
    def ctype():
        return ctypes.c_float

class quat(ctypes.Array):
    
    _length_ = 4
    _type_ = ctypes.c_float

    def __init__(self, i, j, k, r):
        self[0] = i
        self[1] = j
        self[2] = k
        self[3] = r
    
    @staticmethod
    def length():
        return 4

    @staticmethod
    def size():
        return 16

    @staticmethod
    def ctype():
        return ctypes.c_float        


class mat22(ctypes.Array):
    
    _length_ = 4
    _type_ = ctypes.c_float
    
    def __init__(self):
        pass
    
    @staticmethod
    def length():
        return 4

    @staticmethod
    def size():
        return 16

    @staticmethod
    def ctype():
        return ctypes.c_float        

class mat33(ctypes.Array):
    
    _length_ = 9
    _type_ = ctypes.c_float
    
    def __init__(self):
        pass
    
    @staticmethod
    def length():
        return 9

    @staticmethod
    def size():
        return 36

    @staticmethod
    def ctype():
        return ctypes.c_float

class mat44(ctypes.Array):
    
    _length_ = 16
    _type_ = ctypes.c_float

    def __init__(self):
        pass
    
    @staticmethod
    def length():
        return 16

    @staticmethod
    def size():
        return 64

    @staticmethod
    def ctype():
        return ctypes.c_float


class spatial_vector(ctypes.Array):
    
    _length_ = 6
    _type_ = ctypes.c_float

    def __init__(self):
        pass
    
    @staticmethod
    def length():
        return 6

    @staticmethod
    def size():
        return 24

    @staticmethod
    def ctype():
        return ctypes.c_float        

class spatial_matrix(ctypes.Array):
    
    _length_ = 36
    _type_ = ctypes.c_float

    def __init__(self):
        pass
    
    @staticmethod
    def length():
        return 36

    @staticmethod
    def size():
        return 144

    @staticmethod
    def ctype():
        return ctypes.c_float

class transform(ctypes.Structure):
    
    _fields_ = [ ("p", vec3),
                 ("q", quat)]
    
    _length_ = 7
    _type_ = ctypes.c_float

    def __init__(self, p, q):
        self.p = vec3(*p)
        self.q = quat(*q)

    @staticmethod
    def length():
        return 7
    
    @staticmethod
    def size():
        return 28

    @staticmethod
    def ctype():
        return ctypes.c_float        

class void:

    def __init__(self):
        pass

class float32:

    @staticmethod
    def length():
        return 1
    
    @staticmethod
    def size():
        return 4

    @staticmethod
    def ctype():
        return ctypes.c_float        

class float64:

    @staticmethod
    def length():
        return 1
    
    @staticmethod
    def size():
        return 8

    @staticmethod
    def ctype():
        return ctypes.c_double


class int32:

    def __init__(self, x=0):
        self.value = x

    @staticmethod
    def length():
        return 1
    
    @staticmethod
    def size():
        return 4

    @staticmethod
    def ctype():
        return ctypes.c_int32


class uint32:

    def __init__(self, x=0):
        self.value = x

    @staticmethod
    def length():
        return 1
    
    @staticmethod
    def size():
        return 4

    @staticmethod
    def ctype():
        return ctypes.c_uint32


class int64:

    def __init__(self, x=0):
        self.value = x

    @staticmethod
    def length():
        return 1
    
    @staticmethod
    def size():
        return 8

    @staticmethod
    def ctype():
        return ctypes.c_int64


class uint64:

    def __init__(self, x=0):
        self.value = x

    @staticmethod
    def length():
        return 1
    
    @staticmethod
    def size():
        return 8

    @staticmethod
    def ctype():
        return ctypes.c_uint64


def type_length(dtype):
    if (dtype == float or dtype == int):
        return 1
    else:
        return dtype.length()

def type_size_in_bytes(dtype):
    if (dtype == float or dtype == int):
        return 4
    else:
        return dtype.size()

def type_ctype(dtype):
    if (dtype == float):
        return ctypes.c_float
    elif (dtype == int):
        return ctypes.c_int32
    else:
        return dtype.ctype()

def type_typestr(ctype):
   
    if (ctype == ctypes.c_float):
        return "<f4"
    elif (ctype == ctypes.c_double):
        return "<f8"
    elif (ctype == ctypes.c_int32):
        return "<i4"
    elif (ctype == ctypes.c_uint32):
        return "<u4"
    elif (ctype == ctypes.c_int64):
        return "<i8"
    elif (ctype == ctypes.c_uint64):
        return "<u8"
    else:
        raise Exception("Unknown ctype")

def type_is_int(t):
    if (t == int or t == int32 or t == int64 or t == uint32 or t == uint64):
        return True
    else:
        return False

def type_is_float(t):
    if (t == float or t == float32):
        return True
    else:
        return False

def types_equal(a, b):
    
    # convert to canonical types
    if (a == float):
        a = float32
    if (a == int):
        a = int32

    if (b == float):
        b = float32
    if (b == int):
        b = int32
        
    if (isinstance(a, array) and isinstance(b, array)):
        return a.dtype == b.dtype
    else:
        return a == b

class array:

    def __init__(self, data=None, dtype=float32, length=0, capacity=0, device=None, context=None, copy=True, owner=True, requires_grad=False):
        
        # convert built-in numeric type to wp type
        if (dtype == int):
            dtype = int32

        elif (dtype == float):
            dtype = float32

        # save flag, controls if gradients will be computed in by wp.Tape
        self.requires_grad = requires_grad

        # construct from numpy array, list, tuple
        if (isinstance(data, np.ndarray) or 
            isinstance(data, list) or 
            isinstance(data, tuple)):

            from warp.context import empty, copy, synchronize

            # convert lists / tuples to ndarrays if necessary
            arr = np.array(data, copy=False)

            # try to convert src array to destination shape
            try:
                arr = arr.reshape((-1, type_length(dtype)))
            except:
                raise RuntimeError(f"Could not reshape input data with shape {arr.shape} to array with shape (*, {type_length(dtype)}")

            # try to convert src array to destination type
            try:
                arr = arr.astype(dtype=type_typestr(dtype.ctype()))
            except:
                raise RuntimeError(f"Could not convert input data with type {arr.dtype} to array with type {dtype.ctype}")
            
            ptr = arr.__array_interface__["data"][0]
            shape = arr.__array_interface__["shape"]
            length = shape[0]

            if (device == "cpu" and copy == False):

                from warp.context import runtime
                
                # ref numpy memory directly
                self.data = ptr
                self.dtype=dtype
                self.length=length
                self.capacity=length*type_size_in_bytes(dtype)
                self.device = device
                self.context = runtime  # todo: if runtime is global do we really need to store it per-array?
                self.owner = False

                # keep a ref to source array to keep allocation alive
                self.ref = arr

            else:

                # otherwise, create a host wrapper around the numpy
                #  array and a new destination array to copy it to
                src = array(dtype=dtype, length=length, capacity=length*type_size_in_bytes(dtype), data=ptr, device='cpu', context=context, copy=False, owner=False)
                dest = empty(length, dtype=dtype, device=device, requires_grad=requires_grad)
                dest.owner = False
                
                # data copy
                copy(dest, src)

                # object copy to self and transfer data ownership, would probably be cleaner to have _empty, _zero, etc as class methods
                from copy import copy as shallowcopy

                self.__dict__ = shallowcopy(dest.__dict__)
                self.owner = True
           
            
        else:
            
            # explicit construction, data is interpreted as the address for raw memory 
            self.length = length
            self.capacity = capacity
            self.dtype = dtype
            self.data = data
            self.device = device
            self.context = context
            self.owner = owner

            self.__name__ = "array<" + type.__name__ + ">"


        # store 2D shape (useful for interop with tensor frameworks)
        self.shape = (self.length, type_length(self.dtype))
        
        # store a ptr cast of the data address (to avoid accessing ctypes during destruction)
        self.ptr = ctypes.cast(self.data, ctypes.POINTER(ctypes.c_int))

        # set up array interface access so we can treat this object as a read-only numpy array
        if (device == "cpu"):

            self.__array_interface__ = { 
                "data": (self.data, False), 
                "shape": self.shape,  
                "typestr": type_typestr(type_ctype(self.dtype)), 
                "version": 3 
            }


    def __del__(self):
        
        # must be careful to not call any globals here
        # since this may be called during destruction / shutdown
        # even ctypes module may no longer exist

        if (self.owner and self.context):

            if (self.device == "cpu"):
                self.context.host_allocator.free(self.ptr, self.capacity)
            else:
<<<<<<< HEAD
                print(self.context.device_allocator)
                print(self.data)
                print(self.capacity)
                print(self.dtype)                
                self.context.device_allocator.free(self.data, self.capacity)
=======
                self.context.device_allocator.free(self.ptr, self.capacity)
>>>>>>> 990c6a4f
                

    def __len__(self):

        return self.length

    def __str__(self):

        if self.device == None:
            # for 'empty' arrays we just return the type information, these are used in kernel function signatures
            return f"array{self.dtype}"
        else:
            return str(self.to("cpu").numpy())

    def zero_(self):

        if (self.device == "cpu"):
            self.context.core.memset_host(ctypes.cast(self.data,ctypes.POINTER(ctypes.c_int)), ctypes.c_int(0), ctypes.c_size_t(self.length*type_size_in_bytes(self.dtype)))

        if(self.device == "cuda"):
            self.context.core.memset_device(ctypes.cast(self.data,ctypes.POINTER(ctypes.c_int)), ctypes.c_int(0), ctypes.c_size_t(self.length*type_size_in_bytes(self.dtype)))



    # equivalent to wrapping src data in an array and copying to self
    def assign(self, src):
        from warp.context import copy
        copy(self, array(src, dtype=self.dtype, copy=False, device=self.device))

    def numpy(self):

        if (self.device == "cpu"):

            # todo: make each wp type return it's corresponding ctype
            # ptr_type = ctypes.POINTER(type_ctype(self.dtype))
            # ptr = ctypes.cast(self.data, ptr_type)

            # view = np.ctypeslib.as_array(ptr, shape=(self.length, type_length(self.dtype)))
            # return view
            return np.array(self, copy=False)
        
        else:
            # bring back to CPU
            return self.to("cpu").numpy()


    def to(self, device):

        if (self.device == device):
            return self
        else:
            from warp.context import empty, copy, synchronize

            dest = empty(n=self.length, dtype=self.dtype, device=device)
            copy(dest, self)
            
            # todo: only synchronize when there is a device->host transfer outstanding
            synchronize()

            return dest

    def astype(self, dtype):

        # return an alias of the array memory with different type information
        src_length = self.length*type_length(self.dtype)
        src_capacity = self.capacity*type_length(self.dtype)

        dst_length = src_length/type_length(dtype)
        dst_capacity = src_capacity/type_length(dtype)

        if ((src_length % type_length(dtype)) > 0):
            raise RuntimeError("Dimensions are incompatible for type cast")

        arr = array(
            data=self.data, 
            dtype=dtype,
            length=int(dst_length),
            capacity=int(dst_capacity),
            device=self.device,
            context=self.context,
            owner=False)

        return arr


class Mesh:

    def __init__(self, points, velocities, indices):
        
        self.points = points
        self.velocities = velocities
        self.indices = indices

        if (points.device != indices.device):
            raise RuntimeError("Points and indices must live on the same device")

        # inherit context from points, todo: find this globally
        self.context = points.context
        self.device = points.device

        def get_data(array):
            if (array):
                return ctypes.c_void_p(array.data)
            else:
                return ctypes.c_void_p(0)


        if (self.device == "cpu"):
            self.id = self.context.core.mesh_create_host(
                get_data(points), 
                get_data(velocities), 
                get_data(indices), 
                int(points.length), 
                int(indices.length/3))
        else:
            self.id = self.context.core.mesh_create_device(
                get_data(points), 
                get_data(velocities), 
                get_data(indices), 
                int(points.length), 
                int(indices.length/3))


    def __del__(self):

        # we need to make sure correct CUDA device is set even during GC
        self.context.verify_device()

        if (self.device == "cpu"):
            self.context.core.mesh_destroy_host(self.id)
        else:
            self.context.core.mesh_destroy_device(self.id)

    def refit(self):
        
        if (self.device == "cpu"):
            self.context.core.mesh_refit_host(self.id)
        else:
            self.context.core.mesh_refit_device(self.id)
            self.context.verify_device()



class Volume:

    def __init__(self, vdb):
        pass


<|MERGE_RESOLUTION|>--- conflicted
+++ resolved
@@ -490,15 +490,7 @@
             if (self.device == "cpu"):
                 self.context.host_allocator.free(self.ptr, self.capacity)
             else:
-<<<<<<< HEAD
-                print(self.context.device_allocator)
-                print(self.data)
-                print(self.capacity)
-                print(self.dtype)                
-                self.context.device_allocator.free(self.data, self.capacity)
-=======
                 self.context.device_allocator.free(self.ptr, self.capacity)
->>>>>>> 990c6a4f
                 
 
     def __len__(self):
